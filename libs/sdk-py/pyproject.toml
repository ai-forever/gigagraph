[tool.poetry]
<<<<<<< HEAD
name = "gigagraph-sdk"
version = "0.1.29"
=======
name = "langgraph-sdk"
version = "0.1.30"
>>>>>>> ed0f55af
description = "SDK for interacting with LangGraph API"
authors = []
license = "MIT"
readme = "README.md"
repository = "https://github.com/ai-forever/gigagraph"
packages = [{ include = "langgraph_sdk" }]

[tool.poetry.dependencies]
python = "^3.9.0,<4.0"
httpx = ">=0.25.2"
httpx-sse = ">=0.4.0"
orjson = ">=3.10.1"

[tool.poetry.group.dev.dependencies]
ruff = "^0.6.2"
codespell = "^2.2.0"
pytest = "^7.2.1"
pytest-asyncio = "^0.21.1"
pytest-mock = "^3.11.1"
pytest-watch = "^4.2.0"
mypy = "^1.10.0"

[tool.pytest.ini_options]
# --strict-markers will raise errors on unknown marks.
# https://docs.pytest.org/en/7.1.x/how-to/mark.html#raising-errors-on-unknown-marks
#
# https://docs.pytest.org/en/7.1.x/reference/reference.html
# --strict-config       any warnings encountered while parsing the `pytest`
#                       section of the configuration file raise errors.
addopts = "--strict-markers --strict-config --durations=5 -vv"
asyncio_mode = "auto"


[build-system]
requires = ["poetry-core"]
build-backend = "poetry.core.masonry.api"

[tool.ruff]
lint.select = [
  "E",  # pycodestyle
  "F",  # Pyflakes
  "UP", # pyupgrade
  "B",  # flake8-bugbear
  "I",  # isort
]
lint.ignore = ["E501", "B008", "UP007", "UP006"]<|MERGE_RESOLUTION|>--- conflicted
+++ resolved
@@ -1,11 +1,6 @@
 [tool.poetry]
-<<<<<<< HEAD
 name = "gigagraph-sdk"
-version = "0.1.29"
-=======
-name = "langgraph-sdk"
 version = "0.1.30"
->>>>>>> ed0f55af
 description = "SDK for interacting with LangGraph API"
 authors = []
 license = "MIT"
