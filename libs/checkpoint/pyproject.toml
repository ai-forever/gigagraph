[tool.poetry]
<<<<<<< HEAD
name = "gigagraph-checkpoint"
version = "1.0.6"
=======
name = "langgraph-checkpoint"
version = "1.0.9"
>>>>>>> ed0f55af
description = "Library with base interfaces for LangGraph checkpoint savers."
authors = []
license = "MIT"
readme = "README.md"
repository = "https://github.com/ai-forever/gigagraph"
packages = [{ include = "langgraph" }]

[tool.poetry.dependencies]
python = "^3.9.0,<4.0"
<<<<<<< HEAD
gigachain-core = ">=0.2.22,<0.3"
=======
langchain-core = ">=0.2.38,<0.4"
>>>>>>> ed0f55af

[tool.poetry.group.dev.dependencies]
ruff = "^0.6.2"
codespell = "^2.2.0"
pytest = "^7.2.1"
pytest-asyncio = "^0.21.1"
pytest-mock = "^3.11.1"
pytest-watcher = "^0.4.1"
mypy = "^1.10.0"
dataclasses-json = "^0.6.7"

[tool.pytest.ini_options]
# --strict-markers will raise errors on unknown marks.
# https://docs.pytest.org/en/7.1.x/how-to/mark.html#raising-errors-on-unknown-marks
#
# https://docs.pytest.org/en/7.1.x/reference/reference.html
# --strict-config       any warnings encountered while parsing the `pytest`
#                       section of the configuration file raise errors.
addopts = "--strict-markers --strict-config --durations=5 -vv"
asyncio_mode = "auto"


[build-system]
requires = ["poetry-core"]
build-backend = "poetry.core.masonry.api"

[tool.ruff]
lint.select = [
  "E",  # pycodestyle
  "F",  # Pyflakes
  "UP", # pyupgrade
  "B",  # flake8-bugbear
  "I",  # isort
]
lint.ignore = ["E501", "B008", "UP007", "UP006"]

[tool.pytest-watcher]
now = true
delay = 0.1
runner_args = ["--ff", "-v", "--tb", "short"]
patterns = ["*.py"]<|MERGE_RESOLUTION|>--- conflicted
+++ resolved
@@ -1,11 +1,6 @@
 [tool.poetry]
-<<<<<<< HEAD
 name = "gigagraph-checkpoint"
-version = "1.0.6"
-=======
-name = "langgraph-checkpoint"
 version = "1.0.9"
->>>>>>> ed0f55af
 description = "Library with base interfaces for LangGraph checkpoint savers."
 authors = []
 license = "MIT"
@@ -15,11 +10,7 @@
 
 [tool.poetry.dependencies]
 python = "^3.9.0,<4.0"
-<<<<<<< HEAD
-gigachain-core = ">=0.2.22,<0.3"
-=======
-langchain-core = ">=0.2.38,<0.4"
->>>>>>> ed0f55af
+gigachain-core = ">=0.2.38,<0.4"
 
 [tool.poetry.group.dev.dependencies]
 ruff = "^0.6.2"
