[tool.poetry]
<<<<<<< HEAD
name = "gigagraph-checkpoint-postgres"
version = "1.0.4"
=======
name = "langgraph-checkpoint-postgres"
version = "1.0.6"
>>>>>>> ed0f55af
description = "Library with a Postgres implementation of LangGraph checkpoint saver."
authors = []
license = "MIT"
readme = "README.md"
repository = "https://github.com/ai-forever/gigagraph"
packages = [{ include = "langgraph" }]

[tool.poetry.dependencies]
python = "^3.9.0,<4.0"
<<<<<<< HEAD
gigagraph-checkpoint = "^1.0.1"
=======
langgraph-checkpoint = "^1.0.8"
>>>>>>> ed0f55af
orjson = ">=3.10.1"
psycopg = "^3.0.0"
psycopg-pool = "^3.0.0"

[tool.poetry.group.dev.dependencies]
ruff = "^0.6.2"
codespell = "^2.2.0"
pytest = "^7.2.1"
anyio = "^4.4.0"
pytest-asyncio = "^0.21.1"
pytest-mock = "^3.11.1"
pytest-watch = "^4.2.0"
mypy = "^1.10.0"
psycopg = {extras = ["binary"], version = ">=3.0.0"}
gigagraph-checkpoint = {path = "../checkpoint", develop = true}

[tool.pytest.ini_options]
# --strict-markers will raise errors on unknown marks.
# https://docs.pytest.org/en/7.1.x/how-to/mark.html#raising-errors-on-unknown-marks
#
# https://docs.pytest.org/en/7.1.x/reference/reference.html
# --strict-config       any warnings encountered while parsing the `pytest`
#                       section of the configuration file raise errors.
addopts = "--strict-markers --strict-config --durations=5 -vv"
asyncio_mode = "auto"


[build-system]
requires = ["poetry-core"]
build-backend = "poetry.core.masonry.api"

[tool.ruff]
lint.select = [
  "E",  # pycodestyle
  "F",  # Pyflakes
  "UP", # pyupgrade
  "B",  # flake8-bugbear
  "I",  # isort
]
lint.ignore = ["E501", "B008", "UP007", "UP006"]<|MERGE_RESOLUTION|>--- conflicted
+++ resolved
@@ -1,11 +1,6 @@
 [tool.poetry]
-<<<<<<< HEAD
 name = "gigagraph-checkpoint-postgres"
-version = "1.0.4"
-=======
-name = "langgraph-checkpoint-postgres"
 version = "1.0.6"
->>>>>>> ed0f55af
 description = "Library with a Postgres implementation of LangGraph checkpoint saver."
 authors = []
 license = "MIT"
@@ -15,11 +10,7 @@
 
 [tool.poetry.dependencies]
 python = "^3.9.0,<4.0"
-<<<<<<< HEAD
-gigagraph-checkpoint = "^1.0.1"
-=======
-langgraph-checkpoint = "^1.0.8"
->>>>>>> ed0f55af
+gigagraph-checkpoint = "^1.0.8"
 orjson = ">=3.10.1"
 psycopg = "^3.0.0"
 psycopg-pool = "^3.0.0"
