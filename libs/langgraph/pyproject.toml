[tool.poetry]
<<<<<<< HEAD
name = "gigagraph"
version = "0.2.0"
=======
name = "langgraph"
version = "0.2.2"
>>>>>>> a2f4d57b
description = "Building stateful, multi-actor applications with LLMs"
authors = []
license = "MIT"
readme = "README.md"
repository = "https://github.com/ai-forever/gigagraph"
packages = [
    {include = "langgraph"}
]

[tool.poetry.dependencies]
python = ">=3.9.0,<4.0"
<<<<<<< HEAD
gigachain-core = ">=0.2.27,<0.3"
gigagraph-checkpoint = "^1.0.1"
=======
langchain-core = ">=0.2.27,<0.3"
langgraph-checkpoint = "^1.0.2"
>>>>>>> a2f4d57b


[tool.poetry.group.dev.dependencies]
pytest = "^7.3.0"
pytest-cov = "^4.0.0"
pytest-dotenv = "^0.5.2"
pytest-asyncio = "^0.20.3"
pytest-mock  = "^3.10.0"
syrupy = "^4.0.2"
httpx = "^0.26.0"
pytest-watcher = "^0.4.1"
gigachain = ">=0.1.0"
grandalf = "^0.8"
mypy = "^1.6.0"
ruff = "^0.1.4"
jupyter = "^1.0.0"
langchainhub = "^0.1.14"
gigachain-openai = ">=0.1.2"
gigachain-anthropic = ">=0.1.8"
pytest-xdist = {extras = ["psutil"], version = "^3.6.1"}
pytest-repeat = "^0.9.3"
gigagraph-checkpoint = {path = "../checkpoint", develop = true}
gigagraph-checkpoint-sqlite = {path = "../checkpoint-sqlite", develop = true}
gigagraph-checkpoint-postgres = {path = "../checkpoint-postgres", develop = true}

[tool.poetry.group.dev]
optional = true

[tool.ruff]
lint.select = [ "E", "F", "I" ]
lint.ignore = [ "E501" ]
line-length = 88
indent-width = 4
extend-include = ["*.ipynb"]

[tool.ruff.format]
quote-style = "double"
indent-style = "space"
skip-magic-trailing-comma = false
line-ending = "auto"
docstring-code-format = false
docstring-code-line-length = "dynamic"

[tool.mypy]
ignore_missing_imports = "True"
disallow_untyped_defs = "True"
exclude = ["notebooks", "examples", "example_data"]

[tool.coverage.run]
omit = ["tests/*"]

[tool.pytest-watcher]
now = true
delay = 0.1
runner_args = ["--ff", "-v", "-n", "auto", "--dist", "worksteal", "--snapshot-update", "--tb", "short"]
patterns = ["*.py"]

[build-system]
requires = ["poetry-core>=1.0.0"]
build-backend = "poetry.core.masonry.api"

[tool.pytest.ini_options]
asyncio_mode = "auto"
# --strict-markers will raise errors on unknown marks.
# https://docs.pytest.org/en/7.1.x/how-to/mark.html#raising-errors-on-unknown-marks
#
# https://docs.pytest.org/en/7.1.x/reference/reference.html
# --strict-config       any warnings encountered while parsing the `pytest`
#                       section of the configuration file raise errors.
#
# https://github.com/tophat/syrupy
# --snapshot-warn-unused    Prints a warning on unused snapshots rather than fail the test suite.
addopts = "--full-trace --strict-markers --strict-config --durations=5 --snapshot-warn-unused"
# Registering custom markers.
# https://docs.pytest.org/en/7.1.x/example/markers.html#registering-markers<|MERGE_RESOLUTION|>--- conflicted
+++ resolved
@@ -1,11 +1,6 @@
 [tool.poetry]
-<<<<<<< HEAD
 name = "gigagraph"
-version = "0.2.0"
-=======
-name = "langgraph"
 version = "0.2.2"
->>>>>>> a2f4d57b
 description = "Building stateful, multi-actor applications with LLMs"
 authors = []
 license = "MIT"
@@ -17,13 +12,8 @@
 
 [tool.poetry.dependencies]
 python = ">=3.9.0,<4.0"
-<<<<<<< HEAD
 gigachain-core = ">=0.2.27,<0.3"
-gigagraph-checkpoint = "^1.0.1"
-=======
-langchain-core = ">=0.2.27,<0.3"
-langgraph-checkpoint = "^1.0.2"
->>>>>>> a2f4d57b
+gigagraph-checkpoint = "^1.0.2"
 
 
 [tool.poetry.group.dev.dependencies]
