--- conflicted
+++ resolved
@@ -7618,14 +7618,9 @@
     ]
     assert child_state_history == [
         StateSnapshot(
-<<<<<<< HEAD
-            values={"my_key": "hi my value here", "my_other_key": "hi my value"},
-            next=("inner_2",),
-=======
             values={"my_key": "hi my value here"},
             tasks=(),
             next=(),
->>>>>>> d1b7a787
             config={
                 "configurable": {
                     "thread_id": "6",
