import asyncio
import json
import operator
from collections import Counter
from contextlib import asynccontextmanager, contextmanager
from typing import (
    Annotated,
    Any,
    AsyncGenerator,
    AsyncIterator,
    Dict,
    Generator,
    List,
    Literal,
    Optional,
    Tuple,
    TypedDict,
    Union,
)
from uuid import UUID

import httpx
import pytest
from langchain_core.runnables import (
    RunnableConfig,
    RunnableLambda,
    RunnablePassthrough,
    RunnablePick,
)
from langchain_core.utils.aiter import aclosing
from pydantic import BaseModel
from pytest_mock import MockerFixture
from syrupy import SnapshotAssertion

from langgraph.channels.base import BaseChannel
from langgraph.channels.binop import BinaryOperatorAggregate
from langgraph.channels.context import Context
from langgraph.channels.last_value import LastValue
from langgraph.channels.topic import Topic
from langgraph.channels.untracked_value import UntrackedValue
from langgraph.checkpoint.base import (
    ChannelVersions,
    Checkpoint,
    CheckpointMetadata,
    CheckpointTuple,
)
from langgraph.checkpoint.memory import MemorySaver
from langgraph.checkpoint.sqlite.aio import AsyncSqliteSaver
from langgraph.constants import Send
from langgraph.errors import InvalidUpdateError
from langgraph.graph import END, Graph, StateGraph
from langgraph.graph.graph import START
from langgraph.graph.message import MessageGraph, add_messages
from langgraph.prebuilt.chat_agent_executor import (
    create_tool_calling_executor,
)
from langgraph.prebuilt.tool_executor import ToolExecutor
from langgraph.prebuilt.tool_node import ToolNode
from langgraph.pregel import Channel, GraphRecursionError, Pregel, StateSnapshot
from langgraph.pregel.retry import RetryPolicy
from tests.any_str import AnyStr
from tests.memory_assert import (
    MemorySaverAssertCheckpointMetadata,
    MemorySaverAssertImmutable,
)
from tests.messages import _AnyIdAIMessage, _AnyIdHumanMessage


async def test_checkpoint_errors() -> None:
    class FaultyGetCheckpointer(MemorySaver):
        async def aget_tuple(self, config: RunnableConfig) -> Optional[CheckpointTuple]:
            raise ValueError("Faulty get_tuple")

    class FaultyPutCheckpointer(MemorySaver):
        async def aput(
            self,
            config: RunnableConfig,
            checkpoint: Checkpoint,
            metadata: CheckpointMetadata,
            new_versions: ChannelVersions,
        ) -> RunnableConfig:
            raise ValueError("Faulty put")

    class FaultyPutWritesCheckpointer(MemorySaver):
        async def aput_writes(
            self, config: RunnableConfig, writes: List[Tuple[str, Any]], task_id: str
        ) -> RunnableConfig:
            raise ValueError("Faulty put_writes")

    class FaultyVersionCheckpointer(MemorySaver):
        def get_next_version(self, current: Optional[int], channel: BaseChannel) -> int:
            raise ValueError("Faulty get_next_version")

    def logic(inp: str) -> str:
        return ""

    builder = StateGraph(Annotated[str, operator.add])
    builder.add_node("agent", logic)
    builder.add_edge(START, "agent")

    graph = builder.compile(checkpointer=FaultyGetCheckpointer())
    with pytest.raises(ValueError, match="Faulty get_tuple"):
        await graph.ainvoke("", {"configurable": {"thread_id": "thread-1"}})
    with pytest.raises(ValueError, match="Faulty get_tuple"):
        async for _ in graph.astream("", {"configurable": {"thread_id": "thread-2"}}):
            pass
    with pytest.raises(ValueError, match="Faulty get_tuple"):
        async for _ in graph.astream_events(
            "", {"configurable": {"thread_id": "thread-3"}}, version="v2"
        ):
            pass

    graph = builder.compile(checkpointer=FaultyPutCheckpointer())
    with pytest.raises(ValueError, match="Faulty put"):
        await graph.ainvoke("", {"configurable": {"thread_id": "thread-1"}})
    with pytest.raises(ValueError, match="Faulty put"):
        async for _ in graph.astream("", {"configurable": {"thread_id": "thread-2"}}):
            pass
    with pytest.raises(ValueError, match="Faulty put"):
        async for _ in graph.astream_events(
            "", {"configurable": {"thread_id": "thread-3"}}, version="v2"
        ):
            pass

    graph = builder.compile(checkpointer=FaultyVersionCheckpointer())
    with pytest.raises(ValueError, match="Faulty get_next_version"):
        await graph.ainvoke("", {"configurable": {"thread_id": "thread-1"}})
    with pytest.raises(ValueError, match="Faulty get_next_version"):
        async for _ in graph.astream("", {"configurable": {"thread_id": "thread-2"}}):
            pass
    with pytest.raises(ValueError, match="Faulty get_next_version"):
        async for _ in graph.astream_events(
            "", {"configurable": {"thread_id": "thread-3"}}, version="v2"
        ):
            pass

    # add a parallel node
    builder.add_node("parallel", logic)
    builder.add_edge(START, "parallel")
    graph = builder.compile(checkpointer=FaultyPutWritesCheckpointer())
    with pytest.raises(ValueError, match="Faulty put_writes"):
        await graph.ainvoke("", {"configurable": {"thread_id": "thread-1"}})
    with pytest.raises(ValueError, match="Faulty put_writes"):
        async for _ in graph.astream("", {"configurable": {"thread_id": "thread-2"}}):
            pass
    with pytest.raises(ValueError, match="Faulty put_writes"):
        async for _ in graph.astream_events(
            "", {"configurable": {"thread_id": "thread-3"}}, version="v2"
        ):
            pass


async def test_node_cancellation_on_external_cancel() -> None:
    inner_task_cancelled = False

    async def awhile(input: Any) -> None:
        try:
            await asyncio.sleep(1)
        except asyncio.CancelledError:
            nonlocal inner_task_cancelled
            inner_task_cancelled = True
            raise

    builder = Graph()
    builder.add_node("agent", awhile)
    builder.set_entry_point("agent")
    builder.set_finish_point("agent")

    graph = builder.compile()

    with pytest.raises(asyncio.TimeoutError):
        await asyncio.wait_for(graph.ainvoke(1), 0.5)

    assert inner_task_cancelled


async def test_node_cancellation_on_other_node_exception() -> None:
    inner_task_cancelled = False

    async def awhile(input: Any) -> None:
        try:
            await asyncio.sleep(1)
        except asyncio.CancelledError:
            nonlocal inner_task_cancelled
            inner_task_cancelled = True
            raise

    async def iambad(input: Any) -> None:
        raise ValueError("I am bad")

    builder = Graph()
    builder.add_node("agent", awhile)
    builder.add_node("bad", iambad)
    builder.set_conditional_entry_point(lambda _: ["agent", "bad"], then=END)

    graph = builder.compile()

    with pytest.raises(ValueError, match="I am bad"):
        # This will raise ValueError, not TimeoutError
        await asyncio.wait_for(graph.ainvoke(1), 0.5)

    assert inner_task_cancelled


async def test_step_timeout_on_stream_hang() -> None:
    inner_task_cancelled = False

    async def awhile(input: Any) -> None:
        try:
            await asyncio.sleep(1.5)
        except asyncio.CancelledError:
            nonlocal inner_task_cancelled
            inner_task_cancelled = True
            raise

    async def alittlewhile(input: Any) -> None:
        await asyncio.sleep(0.6)
        return "1"

    builder = Graph()
    builder.add_node(awhile)
    builder.add_node(alittlewhile)
    builder.set_conditional_entry_point(lambda _: ["awhile", "alittlewhile"], then=END)
    graph = builder.compile()
    graph.step_timeout = 1

    with pytest.raises(asyncio.TimeoutError):
        async for chunk in graph.astream(1, stream_mode="updates"):
            assert chunk == {"alittlewhile": {"alittlewhile": "1"}}
            await asyncio.sleep(0.6)

    assert inner_task_cancelled


@pytest.mark.parametrize(
    "checkpointer_name",
    ["memory", "sqlite_aio", "postgres_aio", "postgres_aio_pipe"],
)
async def test_cancel_graph_astream(
    request: pytest.FixtureRequest, checkpointer_name: str
) -> None:
    checkpointer = request.getfixturevalue(f"checkpointer_{checkpointer_name}")

    class State(TypedDict):
        value: Annotated[int, operator.add]

<<<<<<< HEAD
        async def alittlewhile(input: State) -> None:
            await asyncio.sleep(0.6)
            return {"value": 2}

        awhile = AwhileMaker()
        aparallelwhile = AwhileMaker()
        builder = StateGraph(State)
        builder.add_node("awhile", awhile)
        builder.add_node("aparallelwhile", aparallelwhile)
        builder.add_node(alittlewhile)
        builder.add_edge(START, "alittlewhile")
        builder.add_edge(START, "aparallelwhile")
        builder.add_edge("alittlewhile", "awhile")
        graph = builder.compile(checkpointer=checkpointer)

        # test interrupting astream
        got_event = False
        thread1: RunnableConfig = {"configurable": {"thread_id": "1"}}
        async with aclosing(graph.astream({"value": 1}, thread1)) as stream:
            async for chunk in stream:
                assert chunk == {"alittlewhile": {"value": 2}}
                got_event = True
                break
=======
    class AwhileMaker:
        def __init__(self) -> None:
            self.reset()
>>>>>>> 4e643baa

        async def __call__(self, input: State) -> Any:
            self.started = True
            try:
                await asyncio.sleep(1.5)
            except asyncio.CancelledError:
                self.cancelled = True
                raise

        def reset(self):
            self.started = False
            self.cancelled = False

    async def alittlewhile(input: State) -> None:
        await asyncio.sleep(0.6)
        return {"value": 2}

    awhile = AwhileMaker()
    aparallelwhile = AwhileMaker()
    builder = StateGraph(State)
    builder.add_node("awhile", awhile)
    builder.add_node("aparallelwhile", aparallelwhile)
    builder.add_node(alittlewhile)
    builder.add_edge(START, "alittlewhile")
    builder.add_edge(START, "aparallelwhile")
    builder.add_edge("alittlewhile", "awhile")
    graph = builder.compile(checkpointer=checkpointer)

    # test interrupting astream
    got_event = False
    thread1: RunnableConfig = {"configurable": {"thread_id": "1"}}
    async with aclosing(graph.astream({"value": 1}, thread1)) as stream:
        async for chunk in stream:
            assert chunk == {"alittlewhile": {"value": 2}}
            got_event = True
            break

    assert got_event

    # node aparallelwhile should start, but be cancelled
    assert aparallelwhile.started is True
    assert aparallelwhile.cancelled is True

    # node "awhile" should never start
    assert awhile.started is False

    # checkpoint with output of "alittlewhile" should not be saved
    if checkpointer is not None:
        state = await graph.aget_state(thread1)
        assert state is not None
        assert state.values == {"value": 1}
        assert state.next == (
            "aparallelwhile",
            "alittlewhile",
        )
        assert state.metadata == {"source": "loop", "step": 0, "writes": None}


@pytest.mark.parametrize(
    "checkpointer_name",
    ["memory", "sqlite_aio", "postgres_aio", "postgres_aio_pipe", None],
)
async def test_cancel_graph_astream_events_v2(
    request: pytest.FixtureRequest, checkpointer_name: Optional[str]
) -> None:
    checkpointer = (
        request.getfixturevalue(f"checkpointer_{checkpointer_name}")
        if checkpointer_name
        else None
    )

    class State(TypedDict):
        value: int

    class AwhileMaker:
        def __init__(self) -> None:
            self.reset()

        async def __call__(self, input: State) -> Any:
            self.started = True
            try:
                await asyncio.sleep(1.5)
            except asyncio.CancelledError:
                self.cancelled = True
                raise

        def reset(self):
            self.started = False
            self.cancelled = False

<<<<<<< HEAD
        async def alittlewhile(input: State) -> None:
            await asyncio.sleep(0.6)
            return {"value": 2}

        awhile = AwhileMaker()
        anotherwhile = AwhileMaker()
        builder = StateGraph(State)
        builder.add_node(alittlewhile)
        builder.add_node("awhile", awhile)
        builder.add_node("anotherwhile", anotherwhile)
        builder.add_edge(START, "alittlewhile")
        builder.add_edge("alittlewhile", "awhile")
        builder.add_edge("awhile", "anotherwhile")
        graph = builder.compile(checkpointer=checkpointer)

        # test interrupting astream_events v2
        got_event = False
        thread2: RunnableConfig = {"configurable": {"thread_id": "2"}}
        async with aclosing(
            graph.astream_events({"value": 1}, thread2, version="v2")
        ) as stream:
            async for chunk in stream:
                if chunk["event"] == "on_chain_stream" and not chunk["parent_ids"]:
                    got_event = True
                    assert chunk["data"]["chunk"] == {"alittlewhile": {"value": 2}}
                    break

        # did break
        assert got_event

        # node "awhile" maybe starts (impl detail of astream_events)
        # if it does start, it must be cancelled
        if awhile.started:
            assert awhile.cancelled is True

        # node "anotherwhile" should never start
        assert anotherwhile.started is False

        # checkpoint with output of "alittlewhile" should not be saved
        if checkpointer is not None:
            state = await graph.aget_state(thread2)
            assert state is not None
            assert state.values == {"value": 2}
            assert state.next == ("awhile",)
            assert state.metadata == {
                "source": "loop",
                "step": 1,
                "writes": {"alittlewhile": {"value": 2}},
            }
    finally:
        if getattr(checkpointer, "__aexit__", None):
            await checkpointer.__aexit__(None, None, None)
=======
    async def alittlewhile(input: State) -> None:
        await asyncio.sleep(0.6)
        return {"value": 2}

    awhile = AwhileMaker()
    anotherwhile = AwhileMaker()
    builder = StateGraph(State)
    builder.add_node(alittlewhile)
    builder.add_node("awhile", awhile)
    builder.add_node("anotherwhile", anotherwhile)
    builder.add_edge(START, "alittlewhile")
    builder.add_edge("alittlewhile", "awhile")
    builder.add_edge("awhile", "anotherwhile")
    graph = builder.compile(checkpointer=checkpointer)

    # test interrupting astream_events v2
    got_event = False
    thread2: RunnableConfig = {"configurable": {"thread_id": "2"}}
    async with aclosing(
        graph.astream_events({"value": 1}, thread2, version="v2")
    ) as stream:
        async for chunk in stream:
            if chunk["event"] == "on_chain_stream" and not chunk["parent_ids"]:
                got_event = True
                assert chunk["data"]["chunk"] == {"alittlewhile": {"value": 2}}
                break
>>>>>>> 4e643baa

    # did break
    assert got_event

    # node "awhile" maybe starts (impl detail of astream_events)
    # if it does start, it must be cancelled
    if awhile.started:
        assert awhile.cancelled is True

    # node "anotherwhile" should never start
    assert anotherwhile.started is False

    # checkpoint with output of "alittlewhile" should not be saved
    if checkpointer is not None:
        state = await graph.aget_state(thread2)
        assert state is not None
        assert state.values == {"value": 2}
        assert state.next == ("awhile",)
        assert state.metadata == {
            "source": "loop",
            "step": 1,
            "writes": {"alittlewhile": {"value": 2}},
        }


async def test_node_schemas_custom_output() -> None:
    class State(TypedDict):
        hello: str
        bye: str
        messages: Annotated[list[str], add_messages]

    class Output(TypedDict):
        messages: list[str]

    class StateForA(TypedDict):
        hello: str
        messages: Annotated[list[str], add_messages]

    async def node_a(state: StateForA):
        assert state == {
            "hello": "there",
            "messages": [_AnyIdHumanMessage(content="hello")],
        }

    class StateForB(TypedDict):
        bye: str
        now: int

    async def node_b(state: StateForB):
        assert state == {
            "bye": "world",
            "now": None,
        }
        return {
            "now": 123,
            "hello": "again",
        }

    class StateForC(TypedDict):
        hello: str
        now: int

    async def node_c(state: StateForC):
        assert state == {
            "hello": "again",
            "now": 123,
        }

    builder = StateGraph(State, output=Output)
    builder.add_node("a", node_a)
    builder.add_node("b", node_b)
    builder.add_node("c", node_c)
    builder.add_edge(START, "a")
    builder.add_edge("a", "b")
    builder.add_edge("b", "c")
    graph = builder.compile()

    assert await graph.ainvoke(
        {"hello": "there", "bye": "world", "messages": "hello"}
    ) == {
        "messages": [_AnyIdHumanMessage(content="hello")],
    }

    builder = StateGraph(input=State, output=Output)
    builder.add_node("a", node_a)
    builder.add_node("b", node_b)
    builder.add_node("c", node_c)
    builder.add_edge(START, "a")
    builder.add_edge("a", "b")
    builder.add_edge("b", "c")
    graph = builder.compile()

    assert await graph.ainvoke(
        {
            "hello": "there",
            "bye": "world",
            "messages": "hello",
            "now": 345,  # ignored because not in input schema
        }
    ) == {
        "messages": [_AnyIdHumanMessage(content="hello")],
    }

    assert [
        c
        async for c in graph.astream(
            {
                "hello": "there",
                "bye": "world",
                "messages": "hello",
                "now": 345,  # ignored because not in input schema
            }
        )
    ] == [
        {"a": None},
        {"b": {"hello": "again", "now": 123}},
        {"c": None},
    ]


async def test_invoke_single_process_in_out(mocker: MockerFixture) -> None:
    add_one = mocker.Mock(side_effect=lambda x: x + 1)
    chain = Channel.subscribe_to("input") | add_one | Channel.write_to("output")

    app = Pregel(
        nodes={
            "one": chain,
        },
        channels={
            "input": LastValue(int),
            "output": LastValue(int),
        },
        input_channels="input",
        output_channels="output",
    )
    graph = Graph()
    graph.add_node("add_one", add_one)
    graph.set_entry_point("add_one")
    graph.set_finish_point("add_one")
    gapp = graph.compile()

    assert app.input_schema.schema() == {"title": "LangGraphInput", "type": "integer"}
    assert app.output_schema.schema() == {"title": "LangGraphOutput", "type": "integer"}
    assert await app.ainvoke(2) == 3
    assert await app.ainvoke(2, output_keys=["output"]) == {"output": 3}

    assert await gapp.ainvoke(2) == 3


@pytest.mark.parametrize(
    "falsy_value",
    [None, False, 0, "", [], {}, set(), frozenset(), 0.0, 0j],
)
async def test_invoke_single_process_in_out_falsy_values(falsy_value: Any) -> None:
    graph = Graph()
    graph.add_node("return_falsy_const", lambda *args, **kwargs: falsy_value)
    graph.set_entry_point("return_falsy_const")
    graph.set_finish_point("return_falsy_const")
    gapp = graph.compile()
    assert falsy_value == await gapp.ainvoke(1)


async def test_invoke_single_process_in_write_kwargs(mocker: MockerFixture) -> None:
    add_one = mocker.Mock(side_effect=lambda x: x + 1)
    chain = (
        Channel.subscribe_to("input")
        | add_one
        | Channel.write_to("output", fixed=5, output_plus_one=lambda x: x + 1)
    )

    app = Pregel(
        nodes={"one": chain},
        channels={
            "input": LastValue(int),
            "output": LastValue(int),
            "fixed": LastValue(int),
            "output_plus_one": LastValue(int),
        },
        output_channels=["output", "fixed", "output_plus_one"],
        input_channels="input",
    )

    assert app.input_schema.schema() == {"title": "LangGraphInput", "type": "integer"}
    assert app.output_schema.schema() == {
        "title": "LangGraphOutput",
        "type": "object",
        "properties": {
            "output": {"title": "Output", "type": "integer"},
            "fixed": {"title": "Fixed", "type": "integer"},
            "output_plus_one": {"title": "Output Plus One", "type": "integer"},
        },
    }
    assert await app.ainvoke(2) == {"output": 3, "fixed": 5, "output_plus_one": 4}


async def test_invoke_single_process_in_out_dict(mocker: MockerFixture) -> None:
    add_one = mocker.Mock(side_effect=lambda x: x + 1)
    chain = Channel.subscribe_to("input") | add_one | Channel.write_to("output")

    app = Pregel(
        nodes={"one": chain},
        channels={"input": LastValue(int), "output": LastValue(int)},
        input_channels="input",
        output_channels=["output"],
    )

    assert app.input_schema.schema() == {"title": "LangGraphInput", "type": "integer"}
    assert app.output_schema.schema() == {
        "title": "LangGraphOutput",
        "type": "object",
        "properties": {"output": {"title": "Output", "type": "integer"}},
    }
    assert await app.ainvoke(2) == {"output": 3}


async def test_invoke_single_process_in_dict_out_dict(mocker: MockerFixture) -> None:
    add_one = mocker.Mock(side_effect=lambda x: x + 1)
    chain = Channel.subscribe_to("input") | add_one | Channel.write_to("output")

    app = Pregel(
        nodes={"one": chain},
        channels={"input": LastValue(int), "output": LastValue(int)},
        input_channels=["input"],
        output_channels=["output"],
    )

    assert app.input_schema.schema() == {
        "title": "LangGraphInput",
        "type": "object",
        "properties": {"input": {"title": "Input", "type": "integer"}},
    }
    assert app.output_schema.schema() == {
        "title": "LangGraphOutput",
        "type": "object",
        "properties": {"output": {"title": "Output", "type": "integer"}},
    }
    assert await app.ainvoke({"input": 2}) == {"output": 3}


async def test_invoke_two_processes_in_out(mocker: MockerFixture) -> None:
    add_one = mocker.Mock(side_effect=lambda x: x + 1)
    one = Channel.subscribe_to("input") | add_one | Channel.write_to("inbox")
    two = Channel.subscribe_to("inbox") | add_one | Channel.write_to("output")

    app = Pregel(
        nodes={"one": one, "two": two},
        channels={
            "inbox": LastValue(int),
            "output": LastValue(int),
            "input": LastValue(int),
        },
        input_channels="input",
        output_channels="output",
        stream_channels=["inbox", "output"],
    )

    assert await app.ainvoke(2) == 4

    with pytest.raises(GraphRecursionError):
        await app.ainvoke(2, {"recursion_limit": 1})

    step = 0
    async for values in app.astream(2):
        step += 1
        if step == 1:
            assert values == {
                "inbox": 3,
            }
        elif step == 2:
            assert values == {
                "inbox": 3,
                "output": 4,
            }
    assert step == 2

    graph = Graph()
    graph.add_node("add_one", add_one)
    graph.add_node("add_one_more", add_one)
    graph.set_entry_point("add_one")
    graph.set_finish_point("add_one_more")
    graph.add_edge("add_one", "add_one_more")
    gapp = graph.compile()

    assert await gapp.ainvoke(2) == 4

    step = 0
    async for values in gapp.astream(2):
        step += 1
        if step == 1:
            assert values == {
                "add_one": 3,
            }
        elif step == 2:
            assert values == {
                "add_one_more": 4,
            }
    assert step == 2


@pytest.mark.parametrize(
    "checkpointer_name",
    ["memory", "sqlite_aio", "postgres_aio", "postgres_aio_pipe"],
)
async def test_invoke_two_processes_in_out_interrupt(
    request: pytest.FixtureRequest, checkpointer_name: str, mocker: MockerFixture
) -> None:
    checkpointer = request.getfixturevalue(f"checkpointer_{checkpointer_name}")
    add_one = mocker.Mock(side_effect=lambda x: x + 1)
    one = Channel.subscribe_to("input") | add_one | Channel.write_to("inbox")
    two = Channel.subscribe_to("inbox") | add_one | Channel.write_to("output")
    app = Pregel(
        nodes={"one": one, "two": two},
        channels={
            "inbox": LastValue(int),
            "output": LastValue(int),
            "input": LastValue(int),
        },
        input_channels="input",
        output_channels="output",
        checkpointer=checkpointer,
        interrupt_after_nodes=["one"],
    )
    thread1 = {"configurable": {"thread_id": "1"}}
    thread2 = {"configurable": {"thread_id": "2"}}

    # start execution, stop at inbox
<<<<<<< HEAD
    assert await app.ainvoke(2, {"configurable": {"thread_id": "1"}}) is None

    # inbox == 3
    checkpoint = await memory.aget({"configurable": {"thread_id": "1"}})
=======
    assert await app.ainvoke(2, thread1) is None

    # inbox == 3
    checkpoint = await checkpointer.aget(thread1)
>>>>>>> 4e643baa
    assert checkpoint is not None
    assert checkpoint["channel_values"]["inbox"] == 3

    # resume execution, finish
<<<<<<< HEAD
    assert await app.ainvoke(None, {"configurable": {"thread_id": "1"}}) == 4

    # start execution again, stop at inbox
    assert await app.ainvoke(20, {"configurable": {"thread_id": "1"}}) is None

    # inbox == 21
    checkpoint = await memory.aget({"configurable": {"thread_id": "1"}})
=======
    assert await app.ainvoke(None, thread1) == 4

    # start execution again, stop at inbox
    assert await app.ainvoke(20, thread1) is None

    # inbox == 21
    checkpoint = await checkpointer.aget(thread1)
>>>>>>> 4e643baa
    assert checkpoint is not None
    assert checkpoint["channel_values"]["inbox"] == 21

    # send a new value in, interrupting the previous execution
<<<<<<< HEAD
    assert await app.ainvoke(3, {"configurable": {"thread_id": "1"}}) is None
    assert await app.ainvoke(None, {"configurable": {"thread_id": "1"}}) == 5

    # start execution again, stopping at inbox
    assert await app.ainvoke(20, {"configurable": {"thread_id": "2"}}) is None

    # inbox == 21
    snapshot = await app.aget_state({"configurable": {"thread_id": "2"}})
=======
    assert await app.ainvoke(3, thread1) is None
    assert await app.ainvoke(None, thread1) == 5

    # start execution again, stopping at inbox
    assert await app.ainvoke(20, thread2) is None

    # inbox == 21
    snapshot = await app.aget_state(thread2)
>>>>>>> 4e643baa
    assert snapshot.values["inbox"] == 21
    assert snapshot.next == ("two",)

    # update the state, resume
<<<<<<< HEAD
    await app.aupdate_state({"configurable": {"thread_id": "2"}}, 25, as_node="one")
    assert await app.ainvoke(None, {"configurable": {"thread_id": "2"}}) == 26

    # no pending tasks
    snapshot = await app.aget_state({"configurable": {"thread_id": "2"}})
    assert snapshot.next == ()

    # list history
    thread1 = {"configurable": {"thread_id": "1"}}
    assert [c async for c in app.aget_state_history(thread1)] == [
=======
    await app.aupdate_state(thread2, 25, as_node="one")
    assert await app.ainvoke(None, thread2) == 26

    # no pending tasks
    snapshot = await app.aget_state(thread2)
    assert snapshot.next == ()

    # list history
    history = [c async for c in app.aget_state_history(thread1)]
    assert history == [
>>>>>>> 4e643baa
        StateSnapshot(
            values={"inbox": 4, "output": 5, "input": 3},
            next=(),
            config={
                "configurable": {
                    "thread_id": "1",
<<<<<<< HEAD
                    "thread_ts": AnyStr(),
=======
                    "checkpoint_ns": "",
                    "checkpoint_id": AnyStr(),
>>>>>>> 4e643baa
                }
            },
            metadata={"source": "loop", "step": 6, "writes": 5},
            created_at=AnyStr(),
            parent_config=history[1].config,
        ),
        StateSnapshot(
            values={"inbox": 4, "output": 4, "input": 3},
            next=("two",),
            config={
                "configurable": {
                    "thread_id": "1",
<<<<<<< HEAD
                    "thread_ts": AnyStr(),
=======
                    "checkpoint_ns": "",
                    "checkpoint_id": AnyStr(),
>>>>>>> 4e643baa
                }
            },
            metadata={"source": "loop", "step": 5, "writes": None},
            created_at=AnyStr(),
            parent_config=history[2].config,
        ),
        StateSnapshot(
            values={"inbox": 21, "output": 4, "input": 3},
            next=("one",),
            config={
                "configurable": {
                    "thread_id": "1",
<<<<<<< HEAD
                    "thread_ts": AnyStr(),
=======
                    "checkpoint_ns": "",
                    "checkpoint_id": AnyStr(),
>>>>>>> 4e643baa
                }
            },
            metadata={"source": "input", "step": 4, "writes": 3},
            created_at=AnyStr(),
            parent_config=history[3].config,
        ),
        StateSnapshot(
            values={"inbox": 21, "output": 4, "input": 20},
            next=("two",),
            config={
                "configurable": {
                    "thread_id": "1",
<<<<<<< HEAD
                    "thread_ts": AnyStr(),
=======
                    "checkpoint_ns": "",
                    "checkpoint_id": AnyStr(),
>>>>>>> 4e643baa
                }
            },
            metadata={"source": "loop", "step": 3, "writes": None},
            created_at=AnyStr(),
            parent_config=history[4].config,
        ),
        StateSnapshot(
            values={"inbox": 3, "output": 4, "input": 20},
            next=("one",),
            config={
                "configurable": {
                    "thread_id": "1",
<<<<<<< HEAD
                    "thread_ts": AnyStr(),
=======
                    "checkpoint_ns": "",
                    "checkpoint_id": AnyStr(),
>>>>>>> 4e643baa
                }
            },
            metadata={"source": "input", "step": 2, "writes": 20},
            created_at=AnyStr(),
            parent_config=history[5].config,
        ),
        StateSnapshot(
            values={"inbox": 3, "output": 4, "input": 2},
            next=(),
            config={
                "configurable": {
                    "thread_id": "1",
<<<<<<< HEAD
                    "thread_ts": AnyStr(),
=======
                    "checkpoint_ns": "",
                    "checkpoint_id": AnyStr(),
>>>>>>> 4e643baa
                }
            },
            metadata={"source": "loop", "step": 1, "writes": 4},
            created_at=AnyStr(),
            parent_config=history[6].config,
        ),
        StateSnapshot(
            values={"inbox": 3, "input": 2},
            next=("two",),
            config={
                "configurable": {
                    "thread_id": "1",
<<<<<<< HEAD
                    "thread_ts": AnyStr(),
=======
                    "checkpoint_ns": "",
                    "checkpoint_id": AnyStr(),
>>>>>>> 4e643baa
                }
            },
            metadata={"source": "loop", "step": 0, "writes": None},
            created_at=AnyStr(),
            parent_config=history[7].config,
        ),
        StateSnapshot(
            values={"input": 2},
            next=("one",),
            config={
                "configurable": {
                    "thread_id": "1",
<<<<<<< HEAD
                    "thread_ts": AnyStr(),
=======
                    "checkpoint_ns": "",
                    "checkpoint_id": AnyStr(),
>>>>>>> 4e643baa
                }
            },
            metadata={"source": "input", "step": -1, "writes": 2},
            created_at=AnyStr(),
            parent_config=None,
        ),
    ]

    # forking from any previous checkpoint w/out forking should do nothing
    assert [
        c async for c in app.astream(None, history[0].config, stream_mode="updates")
    ] == []
    assert [
        c async for c in app.astream(None, history[1].config, stream_mode="updates")
    ] == []
    assert [
        c async for c in app.astream(None, history[2].config, stream_mode="updates")
    ] == []

    # forking and re-running from any prev checkpoint should re-run nodes
    fork_config = await app.aupdate_state(history[0].config, None)
    assert [
        c async for c in app.astream(None, fork_config, stream_mode="updates")
    ] == []

    fork_config = await app.aupdate_state(history[1].config, None)
    assert [c async for c in app.astream(None, fork_config, stream_mode="updates")] == [
        {"two": {"output": 5}}
    ]

    fork_config = await app.aupdate_state(history[2].config, None)
    assert [c async for c in app.astream(None, fork_config, stream_mode="updates")] == [
        {"one": {"inbox": 4}}
    ]


@pytest.mark.parametrize(
    "checkpointer_name",
    ["memory", "sqlite_aio", "postgres_aio", "postgres_aio_pipe"],
)
async def test_fork_always_re_runs_nodes(
    request: pytest.FixtureRequest, checkpointer_name: str, mocker: MockerFixture
) -> None:
    checkpointer = request.getfixturevalue(f"checkpointer_{checkpointer_name}")
    add_one = mocker.Mock(side_effect=lambda _: 1)

    builder = StateGraph(Annotated[int, operator.add])
    builder.add_node("add_one", add_one)
    builder.add_edge(START, "add_one")
    builder.add_conditional_edges("add_one", lambda cnt: "add_one" if cnt < 6 else END)
    graph = builder.compile(checkpointer=checkpointer)

    thread1 = {"configurable": {"thread_id": "1"}}

    # start execution, stop at inbox
    assert [
        c async for c in graph.astream(1, thread1, stream_mode=["values", "updates"])
    ] == [
        ("values", 1),
        ("updates", {"add_one": 1}),
        ("values", 2),
        ("updates", {"add_one": 1}),
        ("values", 3),
        ("updates", {"add_one": 1}),
        ("values", 4),
        ("updates", {"add_one": 1}),
        ("values", 5),
        ("updates", {"add_one": 1}),
        ("values", 6),
    ]

    # list history
    history = [c async for c in graph.aget_state_history(thread1)]
    assert history == [
        StateSnapshot(
            values=6,
            next=(),
            config={
                "configurable": {
                    "thread_id": "1",
                    "checkpoint_ns": "",
                    "checkpoint_id": AnyStr(),
                }
            },
            metadata={"source": "loop", "step": 5, "writes": {"add_one": 1}},
            created_at=AnyStr(),
            parent_config=history[1].config,
        ),
        StateSnapshot(
            values=5,
            next=("add_one",),
            config={
                "configurable": {
                    "thread_id": "1",
                    "checkpoint_ns": "",
                    "checkpoint_id": AnyStr(),
                }
            },
            metadata={"source": "loop", "step": 4, "writes": {"add_one": 1}},
            created_at=AnyStr(),
            parent_config=history[2].config,
        ),
        StateSnapshot(
            values=4,
            next=("add_one",),
            config={
                "configurable": {
                    "thread_id": "1",
                    "checkpoint_ns": "",
                    "checkpoint_id": AnyStr(),
                }
            },
            metadata={"source": "loop", "step": 3, "writes": {"add_one": 1}},
            created_at=AnyStr(),
            parent_config=history[3].config,
        ),
        StateSnapshot(
            values=3,
            next=("add_one",),
            config={
                "configurable": {
                    "thread_id": "1",
                    "checkpoint_ns": "",
                    "checkpoint_id": AnyStr(),
                }
            },
            metadata={"source": "loop", "step": 2, "writes": {"add_one": 1}},
            created_at=AnyStr(),
            parent_config=history[4].config,
        ),
        StateSnapshot(
            values=2,
            next=("add_one",),
            config={
                "configurable": {
                    "thread_id": "1",
                    "checkpoint_ns": "",
                    "checkpoint_id": AnyStr(),
                }
            },
            metadata={"source": "loop", "step": 1, "writes": {"add_one": 1}},
            created_at=AnyStr(),
            parent_config=history[5].config,
        ),
        StateSnapshot(
            values=1,
            next=("add_one",),
            config={
                "configurable": {
                    "thread_id": "1",
                    "checkpoint_ns": "",
                    "checkpoint_id": AnyStr(),
                }
            },
            metadata={"source": "loop", "step": 0, "writes": None},
            created_at=AnyStr(),
            parent_config=history[6].config,
        ),
        StateSnapshot(
            values=0,
            next=("__start__",),
            config={
                "configurable": {
                    "thread_id": "1",
                    "checkpoint_ns": "",
                    "checkpoint_id": AnyStr(),
                }
            },
            metadata={"source": "input", "step": -1, "writes": 1},
            created_at=AnyStr(),
            parent_config=None,
        ),
    ]

    # forking from any previous checkpoint w/out forking should do nothing
    assert [
        c async for c in graph.astream(None, history[0].config, stream_mode="updates")
    ] == []
    assert [
        c async for c in graph.astream(None, history[1].config, stream_mode="updates")
    ] == []

    # forking and re-running from any prev checkpoint should re-run nodes
    fork_config = await graph.aupdate_state(history[0].config, None)
    assert [
        c async for c in graph.astream(None, fork_config, stream_mode="updates")
    ] == []

    fork_config = await graph.aupdate_state(history[1].config, None)
    assert [
        c async for c in graph.astream(None, fork_config, stream_mode="updates")
    ] == [{"add_one": 1}]

    fork_config = await graph.aupdate_state(history[2].config, None)
    assert [
        c async for c in graph.astream(None, fork_config, stream_mode="updates")
    ] == [
        {"add_one": 1},
        {"add_one": 1},
    ]


async def test_invoke_two_processes_in_dict_out(mocker: MockerFixture) -> None:
    add_one = mocker.Mock(side_effect=lambda x: x + 1)
    one = Channel.subscribe_to("input") | add_one | Channel.write_to("inbox")
    two = (
        Channel.subscribe_to("inbox")
        | RunnableLambda(add_one).abatch
        | Channel.write_to("output").abatch
    )

    app = Pregel(
        nodes={"one": one, "two": two},
        channels={
            "inbox": Topic(int),
            "output": LastValue(int),
            "input": LastValue(int),
        },
        input_channels=["input", "inbox"],
        stream_channels=["output", "inbox"],
        output_channels=["output"],
    )

    # [12 + 1, 2 + 1 + 1]
    assert [
        c
        async for c in app.astream(
            {"input": 2, "inbox": 12}, output_keys="output", stream_mode="updates"
        )
    ] == [
        {"one": None},
        {"two": 13},
        {"two": 4},
    ]
    assert [
        c async for c in app.astream({"input": 2, "inbox": 12}, output_keys="output")
    ] == [13, 4]

    assert [
        c async for c in app.astream({"input": 2, "inbox": 12}, stream_mode="updates")
    ] == [
        {"one": {"inbox": 3}},
        {"two": {"output": 13}},
        {"two": {"output": 4}},
    ]
    assert [c async for c in app.astream({"input": 2, "inbox": 12})] == [
        {"inbox": [3], "output": 13},
        {"output": 4},
    ]
    assert [
        c async for c in app.astream({"input": 2, "inbox": 12}, stream_mode="debug")
    ] == [
        {
            "type": "task",
            "timestamp": AnyStr(),
            "step": 0,
            "payload": {
                "id": "2687f72c-e3a8-5f6f-9afa-047cbf24e923",
                "name": "one",
                "input": 2,
                "triggers": ["input"],
            },
        },
        {
            "type": "task",
            "timestamp": AnyStr(),
            "step": 0,
            "payload": {
                "id": "18f52f6a-828d-58a1-a501-53cc0c7af33e",
                "name": "two",
                "input": [12],
                "triggers": ["inbox"],
            },
        },
        {
            "type": "task_result",
            "timestamp": AnyStr(),
            "step": 0,
            "payload": {
                "id": "2687f72c-e3a8-5f6f-9afa-047cbf24e923",
                "name": "one",
                "result": [("inbox", 3)],
            },
        },
        {
            "type": "task_result",
            "timestamp": AnyStr(),
            "step": 0,
            "payload": {
                "id": "18f52f6a-828d-58a1-a501-53cc0c7af33e",
                "name": "two",
                "result": [("output", 13)],
            },
        },
        {
            "type": "task",
            "timestamp": AnyStr(),
            "step": 1,
            "payload": {
                "id": "871d6e74-7bb3-565f-a4fe-cef4b8f19b62",
                "name": "two",
                "input": [3],
                "triggers": ["inbox"],
            },
        },
        {
            "type": "task_result",
            "timestamp": AnyStr(),
            "step": 1,
            "payload": {
                "id": "871d6e74-7bb3-565f-a4fe-cef4b8f19b62",
                "name": "two",
                "result": [("output", 4)],
            },
        },
    ]


async def test_batch_two_processes_in_out() -> None:
    async def add_one_with_delay(inp: int) -> int:
        await asyncio.sleep(inp / 10)
        return inp + 1

    one = Channel.subscribe_to("input") | add_one_with_delay | Channel.write_to("one")
    two = Channel.subscribe_to("one") | add_one_with_delay | Channel.write_to("output")

    app = Pregel(
        nodes={"one": one, "two": two},
        channels={
            "one": LastValue(int),
            "output": LastValue(int),
            "input": LastValue(int),
        },
        input_channels="input",
        output_channels="output",
    )

    assert await app.abatch([3, 2, 1, 3, 5]) == [5, 4, 3, 5, 7]
    assert await app.abatch([3, 2, 1, 3, 5], output_keys=["output"]) == [
        {"output": 5},
        {"output": 4},
        {"output": 3},
        {"output": 5},
        {"output": 7},
    ]

    graph = Graph()
    graph.add_node("add_one", add_one_with_delay)
    graph.add_node("add_one_more", add_one_with_delay)
    graph.set_entry_point("add_one")
    graph.set_finish_point("add_one_more")
    graph.add_edge("add_one", "add_one_more")
    gapp = graph.compile()

    assert await gapp.abatch([3, 2, 1, 3, 5]) == [5, 4, 3, 5, 7]


async def test_invoke_many_processes_in_out(mocker: MockerFixture) -> None:
    test_size = 100
    add_one = mocker.Mock(side_effect=lambda x: x + 1)

    nodes = {"-1": Channel.subscribe_to("input") | add_one | Channel.write_to("-1")}
    for i in range(test_size - 2):
        nodes[str(i)] = (
            Channel.subscribe_to(str(i - 1)) | add_one | Channel.write_to(str(i))
        )
    nodes["last"] = Channel.subscribe_to(str(i)) | add_one | Channel.write_to("output")

    app = Pregel(
        nodes=nodes,
        channels={str(i): LastValue(int) for i in range(-1, test_size - 2)}
        | {"input": LastValue(int), "output": LastValue(int)},
        input_channels="input",
        output_channels="output",
    )

    # No state is left over from previous invocations
    for _ in range(10):
        assert await app.ainvoke(2, {"recursion_limit": test_size}) == 2 + test_size

    # Concurrent invocations do not interfere with each other
    assert await asyncio.gather(
        *(app.ainvoke(2, {"recursion_limit": test_size}) for _ in range(10))
    ) == [2 + test_size for _ in range(10)]


async def test_batch_many_processes_in_out(mocker: MockerFixture) -> None:
    test_size = 100
    add_one = mocker.Mock(side_effect=lambda x: x + 1)

    nodes = {"-1": Channel.subscribe_to("input") | add_one | Channel.write_to("-1")}
    for i in range(test_size - 2):
        nodes[str(i)] = (
            Channel.subscribe_to(str(i - 1)) | add_one | Channel.write_to(str(i))
        )
    nodes["last"] = Channel.subscribe_to(str(i)) | add_one | Channel.write_to("output")

    app = Pregel(
        nodes=nodes,
        channels={str(i): LastValue(int) for i in range(-1, test_size - 2)}
        | {"input": LastValue(int), "output": LastValue(int)},
        input_channels="input",
        output_channels="output",
    )

    # No state is left over from previous invocations
    for _ in range(3):
        # Then invoke pubsub
        assert await app.abatch([2, 1, 3, 4, 5], {"recursion_limit": test_size}) == [
            2 + test_size,
            1 + test_size,
            3 + test_size,
            4 + test_size,
            5 + test_size,
        ]

    # Concurrent invocations do not interfere with each other
    assert await asyncio.gather(
        *(app.abatch([2, 1, 3, 4, 5], {"recursion_limit": test_size}) for _ in range(3))
    ) == [
        [2 + test_size, 1 + test_size, 3 + test_size, 4 + test_size, 5 + test_size]
        for _ in range(3)
    ]


async def test_invoke_two_processes_two_in_two_out_invalid(
    mocker: MockerFixture,
) -> None:
    add_one = mocker.Mock(side_effect=lambda x: x + 1)

    one = Channel.subscribe_to("input") | add_one | Channel.write_to("output")
    two = Channel.subscribe_to("input") | add_one | Channel.write_to("output")

    app = Pregel(
        nodes={"one": one, "two": two},
        channels={"output": LastValue(int), "input": LastValue(int)},
        input_channels="input",
        output_channels="output",
    )

    with pytest.raises(InvalidUpdateError):
        # LastValue channels can only be updated once per iteration
        await app.ainvoke(2)


async def test_invoke_two_processes_two_in_two_out_valid(mocker: MockerFixture) -> None:
    add_one = mocker.Mock(side_effect=lambda x: x + 1)

    one = Channel.subscribe_to("input") | add_one | Channel.write_to("output")
    two = Channel.subscribe_to("input") | add_one | Channel.write_to("output")

    app = Pregel(
        nodes={"one": one, "two": two},
        channels={
            "input": LastValue(int),
            "output": Topic(int),
        },
        input_channels="input",
        output_channels="output",
    )

    # An Topic channel accumulates updates into a sequence
    assert await app.ainvoke(2) == [3, 3]


async def test_invoke_checkpoint(mocker: MockerFixture) -> None:
    add_one = mocker.Mock(side_effect=lambda x: x["total"] + x["input"])
    errored_once = False

    def raise_if_above_10(input: int) -> int:
        nonlocal errored_once
        if input > 4:
            if errored_once:
                pass
            else:
                errored_once = True
                raise ConnectionError("I will be retried")
        if input > 10:
            raise ValueError("Input is too large")
        return input

    one = (
        Channel.subscribe_to(["input"]).join(["total"])
        | add_one
        | Channel.write_to("output", "total")
        | raise_if_above_10
    )

    memory = MemorySaverAssertImmutable()

    app = Pregel(
        nodes={"one": one},
        channels={
            "total": BinaryOperatorAggregate(int, operator.add),
            "input": LastValue(int),
            "output": LastValue(int),
        },
        input_channels="input",
        output_channels="output",
        checkpointer=memory,
        retry_policy=RetryPolicy(),
    )

    # total starts out as 0, so output is 0+2=2
    assert await app.ainvoke(2, {"configurable": {"thread_id": "1"}}) == 2
    checkpoint = await memory.aget({"configurable": {"thread_id": "1"}})
    assert checkpoint is not None
    assert checkpoint["channel_values"].get("total") == 2
    # total is now 2, so output is 2+3=5
    assert await app.ainvoke(3, {"configurable": {"thread_id": "1"}}) == 5
    assert errored_once, "errored and retried"
    checkpoint = await memory.aget({"configurable": {"thread_id": "1"}})
    assert checkpoint is not None
    assert checkpoint["channel_values"].get("total") == 7
    # total is now 2+5=7, so output would be 7+4=11, but raises ValueError
    with pytest.raises(ValueError):
        await app.ainvoke(4, {"configurable": {"thread_id": "1"}})
    # checkpoint is not updated
    checkpoint = await memory.aget({"configurable": {"thread_id": "1"}})
    assert checkpoint is not None
    assert checkpoint["channel_values"].get("total") == 7
    # on a new thread, total starts out as 0, so output is 0+5=5
    assert await app.ainvoke(5, {"configurable": {"thread_id": "2"}}) == 5
    checkpoint = await memory.aget({"configurable": {"thread_id": "1"}})
    assert checkpoint is not None
    assert checkpoint["channel_values"].get("total") == 7
    checkpoint = await memory.aget({"configurable": {"thread_id": "2"}})
    assert checkpoint is not None
    assert checkpoint["channel_values"].get("total") == 5


@pytest.mark.parametrize(
    "checkpointer_name",
    ["memory", "sqlite_aio", "postgres_aio", "postgres_aio_pipe"],
)
<<<<<<< HEAD
async def test_pending_writes_resume(checkpointer: BaseCheckpointSaver) -> None:
    try:

        class State(TypedDict):
            value: Annotated[int, operator.add]

        class AwhileMaker:
            def __init__(self, sleep: float, rtn: Union[Dict, Exception]) -> None:
                self.sleep = sleep
                self.rtn = rtn
                self.reset()

            async def __call__(self, input: State) -> Any:
                self.calls += 1
                await asyncio.sleep(self.sleep)
                if isinstance(self.rtn, Exception):
                    raise self.rtn
                else:
                    return self.rtn

            def reset(self):
                self.calls = 0

        one = AwhileMaker(0.2, {"value": 2})
        two = AwhileMaker(0.6, ValueError("I'm not good"))
        builder = StateGraph(State)
        builder.add_node("one", one)
        builder.add_node("two", two)
        builder.add_edge(START, "one")
        builder.add_edge(START, "two")
        graph = builder.compile(checkpointer=checkpointer)

        thread1: RunnableConfig = {"configurable": {"thread_id": "1"}}
        with pytest.raises(ValueError, match="I'm not good"):
            await graph.ainvoke({"value": 1}, thread1)

        # both nodes should have been called once
        assert one.calls == 1
        assert two.calls == 1

        # latest checkpoint should be before nodes "one", "two"
        state = await graph.aget_state(thread1)
        assert state is not None
        assert state.values == {"value": 1}
        assert state.next == ("one", "two")
        assert state.metadata == {"source": "loop", "step": 0, "writes": None}
        # should contain pending write of "one"
        checkpoint = await checkpointer.aget_tuple(thread1)
        assert checkpoint is not None
        assert checkpoint.pending_writes == [
            (AnyStr(), "one", "one"),
            (AnyStr(), "value", 2),
        ]
        # both pending writes come from same task
        assert checkpoint.pending_writes[0][0] == checkpoint.pending_writes[1][0]
=======
async def test_pending_writes_resume(
    request: pytest.FixtureRequest, checkpointer_name: str
) -> None:
    checkpointer = request.getfixturevalue(f"checkpointer_{checkpointer_name}")
>>>>>>> 4e643baa

    class State(TypedDict):
        value: Annotated[int, operator.add]

    class AwhileMaker:
        def __init__(self, sleep: float, rtn: Union[Dict, Exception]) -> None:
            self.sleep = sleep
            self.rtn = rtn
            self.reset()

        async def __call__(self, input: State) -> Any:
            self.calls += 1
            await asyncio.sleep(self.sleep)
            if isinstance(self.rtn, Exception):
                raise self.rtn
            else:
                return self.rtn

        def reset(self):
            self.calls = 0

    one = AwhileMaker(0.2, {"value": 2})
    two = AwhileMaker(0.6, ValueError("I'm not good"))
    builder = StateGraph(State)
    builder.add_node("one", one)
    builder.add_node("two", two)
    builder.add_edge(START, "one")
    builder.add_edge(START, "two")
    graph = builder.compile(checkpointer=checkpointer)

    thread1: RunnableConfig = {"configurable": {"thread_id": "1"}}
    with pytest.raises(ValueError, match="I'm not good"):
        await graph.ainvoke({"value": 1}, thread1)

    # both nodes should have been called once
    assert one.calls == 1
    assert two.calls == 1

    # latest checkpoint should be before nodes "one", "two"
    state = await graph.aget_state(thread1)
    assert state is not None
    assert state.values == {"value": 1}
    assert state.next == ("one", "two")
    assert state.metadata == {"source": "loop", "step": 0, "writes": None}
    # should contain pending write of "one"
    checkpoint = await checkpointer.aget_tuple(thread1)
    assert checkpoint is not None
    assert checkpoint.pending_writes == [
        (AnyStr(), "one", "one"),
        (AnyStr(), "value", 2),
    ]
    # both pending writes come from same task
    assert checkpoint.pending_writes[0][0] == checkpoint.pending_writes[1][0]

    # resume execution
    with pytest.raises(ValueError, match="I'm not good"):
        await graph.ainvoke(None, thread1)

    # node "one" succeeded previously, so shouldn't be called again
    assert one.calls == 1
    # node "two" should have been called once again
    assert two.calls == 2

    # confirm no new checkpoints saved
    state_two = await graph.aget_state(thread1)
    assert state_two == state

    # resume execution, without exception
    two.rtn = {"value": 3}
    # both the pending write and the new write were applied, 1 + 2 + 3 = 6
    assert await graph.ainvoke(None, thread1) == {"value": 6}


async def test_cond_edge_after_send() -> None:
    class Node:
        def __init__(self, name: str):
            self.name = name
            setattr(self, "__name__", name)

        async def __call__(self, state):
            return [self.name]

    async def send_for_fun(state):
        return [Send("2", state), Send("2", state)]

    async def route_to_three(state) -> Literal["3"]:
        return "3"

    builder = StateGraph(Annotated[list, operator.add])
    builder.add_node(Node("1"))
    builder.add_node(Node("2"))
    builder.add_node(Node("3"))
    builder.add_edge(START, "1")
    builder.add_conditional_edges("1", send_for_fun)
    builder.add_conditional_edges("2", route_to_three)
    graph = builder.compile()

    assert await graph.ainvoke(["0"]) == ["0", "1", "2", "2", "3"]


async def test_invoke_checkpoint_aiosqlite(mocker: MockerFixture) -> None:
    add_one = mocker.Mock(side_effect=lambda x: x["total"] + x["input"])

    def raise_if_above_10(input: int) -> int:
        if input > 10:
            raise ValueError("Input is too large")
        return input

    one = (
        Channel.subscribe_to(["input"]).join(["total"])
        | add_one
        | Channel.write_to("output", "total")
        | raise_if_above_10
    )

    async with AsyncSqliteSaver.from_conn_string(":memory:") as memory:
        app = Pregel(
            nodes={"one": one},
            channels={
                "total": BinaryOperatorAggregate(int, operator.add),
                "input": LastValue(int),
                "output": LastValue(int),
            },
            input_channels="input",
            output_channels="output",
            checkpointer=memory,
            debug=True,
        )

        thread_1 = {"configurable": {"thread_id": "1"}}
        # total starts out as 0, so output is 0+2=2
        assert await app.ainvoke(2, thread_1) == 2
        state = await app.aget_state(thread_1)
        assert state is not None
        assert state.values.get("total") == 2
        assert (
            state.config["configurable"]["checkpoint_id"]
            == (await memory.aget(thread_1))["id"]
        )
        # total is now 2, so output is 2+3=5
        assert await app.ainvoke(3, thread_1) == 5
        state = await app.aget_state(thread_1)
        assert state is not None
        assert state.values.get("total") == 7
        assert (
            state.config["configurable"]["checkpoint_id"]
            == (await memory.aget(thread_1))["id"]
        )
        # total is now 2+5=7, so output would be 7+4=11, but raises ValueError
        with pytest.raises(ValueError):
            await app.ainvoke(4, thread_1)
        # checkpoint is not updated
        state = await app.aget_state(thread_1)
        assert state is not None
        assert state.values.get("total") == 7
        assert state.next == ("one",)
        """we checkpoint inputs and it failed on "one", so the next node is one"""
        # we can recover from error by sending new inputs
        assert await app.ainvoke(2, thread_1) == 9
        state = await app.aget_state(thread_1)
        assert state is not None
        assert state.values.get("total") == 16, "total is now 7+9=16"
        assert state.next == ()

        thread_2 = {"configurable": {"thread_id": "2"}}
        # on a new thread, total starts out as 0, so output is 0+5=5
        assert await app.ainvoke(5, thread_2) == 5
        state = await app.aget_state({"configurable": {"thread_id": "1"}})
        assert state is not None
        assert state.values.get("total") == 16
        assert state.next == ()
        state = await app.aget_state(thread_2)
        assert state is not None
        assert state.values.get("total") == 5
        assert state.next == ()

        assert len([c async for c in app.aget_state_history(thread_1, limit=1)]) == 1
        # list all checkpoints for thread 1
        thread_1_history = [c async for c in app.aget_state_history(thread_1)]
        # there are 7 checkpoints
        assert len(thread_1_history) == 7
        assert Counter(c.metadata["source"] for c in thread_1_history) == {
            "input": 4,
            "loop": 3,
        }
        # sorted descending
        assert (
            thread_1_history[0].config["configurable"]["checkpoint_id"]
            > thread_1_history[1].config["configurable"]["checkpoint_id"]
        )
        # cursor pagination
        cursored = [
            c
            async for c in app.aget_state_history(
                thread_1, limit=1, before=thread_1_history[0].config
            )
        ]
        assert len(cursored) == 1
        assert cursored[0].config == thread_1_history[1].config
        # the last checkpoint
        assert thread_1_history[0].values["total"] == 16
        # the first "loop" checkpoint
        assert thread_1_history[-2].values["total"] == 2
        # can get each checkpoint using aget with config
        assert (await memory.aget(thread_1_history[0].config))[
            "id"
        ] == thread_1_history[0].config["configurable"]["checkpoint_id"]
        assert (await memory.aget(thread_1_history[1].config))[
            "id"
        ] == thread_1_history[1].config["configurable"]["checkpoint_id"]

        thread_1_next_config = await app.aupdate_state(thread_1_history[1].config, 10)
        # update creates a new checkpoint
        assert (
            thread_1_next_config["configurable"]["checkpoint_id"]
            > thread_1_history[0].config["configurable"]["checkpoint_id"]
        )
        # 1 more checkpoint in history
        assert len([c async for c in app.aget_state_history(thread_1)]) == 8
        assert Counter(
            [c.metadata["source"] async for c in app.aget_state_history(thread_1)]
        ) == {
            "update": 1,
            "input": 4,
            "loop": 3,
        }
        # the latest checkpoint is the updated one
        assert await app.aget_state(thread_1) == await app.aget_state(
            thread_1_next_config
        )


async def test_invoke_two_processes_two_in_join_two_out(mocker: MockerFixture) -> None:
    add_one = mocker.Mock(side_effect=lambda x: x + 1)
    add_10_each = mocker.Mock(side_effect=lambda x: sorted(y + 10 for y in x))

    one = Channel.subscribe_to("input") | add_one | Channel.write_to("inbox")
    chain_three = Channel.subscribe_to("input") | add_one | Channel.write_to("inbox")
    chain_four = (
        Channel.subscribe_to("inbox") | add_10_each | Channel.write_to("output")
    )

    app = Pregel(
        nodes={
            "one": one,
            "chain_three": chain_three,
            "chain_four": chain_four,
        },
        channels={
            "inbox": Topic(int),
            "output": LastValue(int),
            "input": LastValue(int),
        },
        input_channels="input",
        output_channels="output",
    )

    # Then invoke app
    # We get a single array result as chain_four waits for all publishers to finish
    # before operating on all elements published to topic_two as an array
    for _ in range(100):
        assert await app.ainvoke(2) == [13, 13]

    assert await asyncio.gather(*(app.ainvoke(2) for _ in range(100))) == [
        [13, 13] for _ in range(100)
    ]


async def test_invoke_join_then_call_other_pregel(mocker: MockerFixture) -> None:
    add_one = mocker.Mock(side_effect=lambda x: x + 1)
    add_10_each = mocker.Mock(side_effect=lambda x: [y + 10 for y in x])

    inner_app = Pregel(
        nodes={
            "one": Channel.subscribe_to("input") | add_one | Channel.write_to("output")
        },
        channels={
            "output": LastValue(int),
            "input": LastValue(int),
        },
        input_channels="input",
        output_channels="output",
    )

    one = (
        Channel.subscribe_to("input")
        | add_10_each
        | Channel.write_to("inbox_one").map()
    )
    two = (
        Channel.subscribe_to("inbox_one")
        | inner_app.map()
        | sorted
        | Channel.write_to("outbox_one")
    )
    chain_three = Channel.subscribe_to("outbox_one") | sum | Channel.write_to("output")

    app = Pregel(
        nodes={
            "one": one,
            "two": two,
            "chain_three": chain_three,
        },
        channels={
            "inbox_one": Topic(int),
            "outbox_one": LastValue(int),
            "output": LastValue(int),
            "input": LastValue(int),
        },
        input_channels="input",
        output_channels="output",
    )

    # Then invoke pubsub
    for _ in range(10):
        assert await app.ainvoke([2, 3]) == 27

    assert await asyncio.gather(*(app.ainvoke([2, 3]) for _ in range(10))) == [
        27 for _ in range(10)
    ]


async def test_invoke_two_processes_one_in_two_out(mocker: MockerFixture) -> None:
    add_one = mocker.Mock(side_effect=lambda x: x + 1)

    one = (
        Channel.subscribe_to("input")
        | add_one
        | Channel.write_to(output=RunnablePassthrough(), between=RunnablePassthrough())
    )
    two = Channel.subscribe_to("between") | add_one | Channel.write_to("output")

    app = Pregel(
        nodes={"one": one, "two": two},
        channels={
            "input": LastValue(int),
            "between": LastValue(int),
            "output": LastValue(int),
        },
        stream_channels=["output", "between"],
        input_channels="input",
        output_channels="output",
    )

    # Then invoke pubsub
    assert [c async for c in app.astream(2)] == [
        {"between": 3, "output": 3},
        {"between": 3, "output": 4},
    ]


async def test_invoke_two_processes_no_out(mocker: MockerFixture) -> None:
    add_one = mocker.Mock(side_effect=lambda x: x + 1)
    one = Channel.subscribe_to("input") | add_one | Channel.write_to("between")
    two = Channel.subscribe_to("between") | add_one

    app = Pregel(
        nodes={"one": one, "two": two},
        channels={
            "input": LastValue(int),
            "between": LastValue(int),
            "output": LastValue(int),
        },
        input_channels="input",
        output_channels="output",
    )

    # It finishes executing (once no more messages being published)
    # but returns nothing, as nothing was published to "output" topic
    assert await app.ainvoke(2) is None


async def test_channel_enter_exit_timing(mocker: MockerFixture) -> None:
    setup_sync = mocker.Mock()
    cleanup_sync = mocker.Mock()
    setup_async = mocker.Mock()
    cleanup_async = mocker.Mock()

    @contextmanager
    def an_int() -> Generator[int, None, None]:
        setup_sync()
        try:
            yield 5
        finally:
            cleanup_sync()

    @asynccontextmanager
    async def an_int_async() -> AsyncGenerator[int, None]:
        setup_async()
        try:
            yield 5
        finally:
            cleanup_async()

    add_one = mocker.Mock(side_effect=lambda x: x + 1)
    one = Channel.subscribe_to("input") | add_one | Channel.write_to("inbox")
    two = (
        Channel.subscribe_to("inbox")
        | RunnableLambda(add_one).abatch
        | Channel.write_to("output").abatch
    )

    app = Pregel(
        nodes={"one": one, "two": two},
        channels={
            "input": LastValue(int),
            "output": LastValue(int),
            "inbox": Topic(int),
            "ctx": Context(an_int, an_int_async),
        },
        input_channels="input",
        output_channels=["inbox", "output"],
        stream_channels=["inbox", "output"],
    )

    async def aenumerate(aiter: AsyncIterator[Any]) -> AsyncIterator[tuple[int, Any]]:
        i = 0
        async for chunk in aiter:
            yield i, chunk
            i += 1

    assert setup_sync.call_count == 0
    assert cleanup_sync.call_count == 0
    assert setup_async.call_count == 0
    assert cleanup_async.call_count == 0
    async for i, chunk in aenumerate(app.astream(2)):
        assert setup_sync.call_count == 0, "Sync context manager should not be used"
        assert cleanup_sync.call_count == 0, "Sync context manager should not be used"
        assert setup_async.call_count == 1, "Expected setup to be called once"
        assert cleanup_async.call_count == 0, "Expected cleanup to not be called yet"
        if i == 0:
            assert chunk == {"inbox": [3]}
        elif i == 1:
            assert chunk == {"output": 4}
        else:
            assert False, "Expected only two chunks"
    assert setup_sync.call_count == 0
    assert cleanup_sync.call_count == 0
    assert setup_async.call_count == 1, "Expected setup to be called once"
    assert cleanup_async.call_count == 1, "Expected cleanup to be called once"


async def test_conditional_graph() -> None:
    from copy import deepcopy

    from langchain_core.agents import AgentAction, AgentFinish
    from langchain_core.language_models.fake import FakeStreamingListLLM
    from langchain_core.prompts import PromptTemplate
    from langchain_core.runnables import RunnablePassthrough
    from langchain_core.tools import tool

    # Assemble the tools
    @tool()
    def search_api(query: str) -> str:
        """Searches the API for the query."""
        return f"result for {query}"

    tools = [search_api]

    # Construct the agent
    prompt = PromptTemplate.from_template("Hello!")

    llm = FakeStreamingListLLM(
        responses=[
            "tool:search_api:query",
            "tool:search_api:another",
            "finish:answer",
        ]
    )

    async def agent_parser(input: str) -> Union[AgentAction, AgentFinish]:
        if input.startswith("finish"):
            _, answer = input.split(":")
            return AgentFinish(return_values={"answer": answer}, log=input)
        else:
            _, tool_name, tool_input = input.split(":")
            return AgentAction(tool=tool_name, tool_input=tool_input, log=input)

    agent = RunnablePassthrough.assign(agent_outcome=prompt | llm | agent_parser)

    # Define tool execution logic
    async def execute_tools(data: dict) -> dict:
        agent_action: AgentAction = data.pop("agent_outcome")
        observation = await {t.name: t for t in tools}[agent_action.tool].ainvoke(
            agent_action.tool_input
        )
        if data.get("intermediate_steps") is None:
            data["intermediate_steps"] = []
        data["intermediate_steps"].append((agent_action, observation))
        return data

    # Define decision-making logic
    async def should_continue(data: dict, config: RunnableConfig) -> str:
        # Logic to decide whether to continue in the loop or exit
        if isinstance(data["agent_outcome"], AgentFinish):
            return "exit"
        else:
            return "continue"

    # Define a new graph
    workflow = Graph()

    workflow.add_node("agent", agent)
    workflow.add_node("tools", execute_tools)

    workflow.set_entry_point("agent")

    workflow.add_conditional_edges(
        "agent", should_continue, {"continue": "tools", "exit": END}
    )

    workflow.add_edge("tools", "agent")

    app = workflow.compile()

    assert await app.ainvoke({"input": "what is weather in sf"}) == {
        "input": "what is weather in sf",
        "intermediate_steps": [
            (
                AgentAction(
                    tool="search_api",
                    tool_input="query",
                    log="tool:search_api:query",
                ),
                "result for query",
            ),
            (
                AgentAction(
                    tool="search_api",
                    tool_input="another",
                    log="tool:search_api:another",
                ),
                "result for another",
            ),
        ],
        "agent_outcome": AgentFinish(
            return_values={"answer": "answer"}, log="finish:answer"
        ),
    }

    # deepcopy because the nodes mutate the data
    assert [
        deepcopy(c) async for c in app.astream({"input": "what is weather in sf"})
    ] == [
        {
            "agent": {
                "input": "what is weather in sf",
                "agent_outcome": AgentAction(
                    tool="search_api", tool_input="query", log="tool:search_api:query"
                ),
            }
        },
        {
            "tools": {
                "input": "what is weather in sf",
                "intermediate_steps": [
                    (
                        AgentAction(
                            tool="search_api",
                            tool_input="query",
                            log="tool:search_api:query",
                        ),
                        "result for query",
                    )
                ],
            }
        },
        {
            "agent": {
                "input": "what is weather in sf",
                "intermediate_steps": [
                    (
                        AgentAction(
                            tool="search_api",
                            tool_input="query",
                            log="tool:search_api:query",
                        ),
                        "result for query",
                    )
                ],
                "agent_outcome": AgentAction(
                    tool="search_api",
                    tool_input="another",
                    log="tool:search_api:another",
                ),
            }
        },
        {
            "tools": {
                "input": "what is weather in sf",
                "intermediate_steps": [
                    (
                        AgentAction(
                            tool="search_api",
                            tool_input="query",
                            log="tool:search_api:query",
                        ),
                        "result for query",
                    ),
                    (
                        AgentAction(
                            tool="search_api",
                            tool_input="another",
                            log="tool:search_api:another",
                        ),
                        "result for another",
                    ),
                ],
            }
        },
        {
            "agent": {
                "input": "what is weather in sf",
                "intermediate_steps": [
                    (
                        AgentAction(
                            tool="search_api",
                            tool_input="query",
                            log="tool:search_api:query",
                        ),
                        "result for query",
                    ),
                    (
                        AgentAction(
                            tool="search_api",
                            tool_input="another",
                            log="tool:search_api:another",
                        ),
                        "result for another",
                    ),
                ],
                "agent_outcome": AgentFinish(
                    return_values={"answer": "answer"}, log="finish:answer"
                ),
            }
        },
    ]

    patches = [c async for c in app.astream_log({"input": "what is weather in sf"})]
    patch_paths = {op["path"] for log in patches for op in log.ops}

    # Check that agent (one of the nodes) has its output streamed to the logs
    assert "/logs/agent/streamed_output/-" in patch_paths
    assert "/logs/agent:2/streamed_output/-" in patch_paths
    assert "/logs/agent:3/streamed_output/-" in patch_paths
    # Check that agent (one of the nodes) has its final output set in the logs
    assert "/logs/agent/final_output" in patch_paths
    assert "/logs/agent:2/final_output" in patch_paths
    assert "/logs/agent:3/final_output" in patch_paths
    assert [
        p["value"]
        for log in patches
        for p in log.ops
        if p["path"] == "/logs/agent/final_output"
        or p["path"] == "/logs/agent:2/final_output"
        or p["path"] == "/logs/agent:3/final_output"
    ] == [
        {
            "input": "what is weather in sf",
            "agent_outcome": AgentAction(
                tool="search_api", tool_input="query", log="tool:search_api:query"
            ),
        },
        {
            "input": "what is weather in sf",
            "intermediate_steps": [
                (
                    AgentAction(
                        tool="search_api",
                        tool_input="query",
                        log="tool:search_api:query",
                    ),
                    "result for query",
                )
            ],
            "agent_outcome": AgentAction(
                tool="search_api",
                tool_input="another",
                log="tool:search_api:another",
            ),
        },
        {
            "input": "what is weather in sf",
            "intermediate_steps": [
                (
                    AgentAction(
                        tool="search_api",
                        tool_input="query",
                        log="tool:search_api:query",
                    ),
                    "result for query",
                ),
                (
                    AgentAction(
                        tool="search_api",
                        tool_input="another",
                        log="tool:search_api:another",
                    ),
                    "result for another",
                ),
            ],
            "agent_outcome": AgentFinish(
                return_values={"answer": "answer"}, log="finish:answer"
            ),
        },
    ]

    # test state get/update methods with interrupt_after

    app_w_interrupt = workflow.compile(
        checkpointer=MemorySaverAssertImmutable(),
        interrupt_after=["agent"],
    )
    config = {"configurable": {"thread_id": "1"}}

    assert [
        c
        async for c in app_w_interrupt.astream(
            {"input": "what is weather in sf"}, config
        )
    ] == [
        {
            "agent": {
                "input": "what is weather in sf",
                "agent_outcome": AgentAction(
                    tool="search_api", tool_input="query", log="tool:search_api:query"
                ),
            }
        }
    ]

    assert await app_w_interrupt.aget_state(config) == StateSnapshot(
        values={
            "agent": {
                "input": "what is weather in sf",
                "agent_outcome": AgentAction(
                    tool="search_api", tool_input="query", log="tool:search_api:query"
                ),
            },
        },
        next=("tools",),
        config=(await app_w_interrupt.checkpointer.aget_tuple(config)).config,
        created_at=(await app_w_interrupt.checkpointer.aget_tuple(config)).checkpoint[
            "ts"
        ],
        metadata={
            "source": "loop",
            "step": 0,
            "writes": {
                "agent": {
                    "input": "what is weather in sf",
                    "agent_outcome": AgentAction(
                        tool="search_api",
                        tool_input="query",
                        log="tool:search_api:query",
                    ),
                }
            },
        },
        parent_config=[
            c async for c in app_w_interrupt.checkpointer.alist(config, limit=2)
        ][-1].config,
    )

    await app_w_interrupt.aupdate_state(
        config,
        {
            "agent_outcome": AgentAction(
                tool="search_api",
                tool_input="query",
                log="tool:search_api:a different query",
            ),
            "input": "what is weather in sf",
        },
    )

    assert await app_w_interrupt.aget_state(config) == StateSnapshot(
        values={
            "agent": {
                "agent_outcome": AgentAction(
                    tool="search_api",
                    tool_input="query",
                    log="tool:search_api:a different query",
                ),
                "input": "what is weather in sf",
            },
        },
        next=("tools",),
        config=(await app_w_interrupt.checkpointer.aget_tuple(config)).config,
        created_at=(await app_w_interrupt.checkpointer.aget_tuple(config)).checkpoint[
            "ts"
        ],
        metadata={
            "source": "update",
            "step": 1,
            "writes": {
                "agent": {
                    "agent_outcome": AgentAction(
                        tool="search_api",
                        tool_input="query",
                        log="tool:search_api:a different query",
                    ),
                    "input": "what is weather in sf",
                }
            },
        },
        parent_config=[
            c async for c in app_w_interrupt.checkpointer.alist(config, limit=2)
        ][-1].config,
    )

    assert [c async for c in app_w_interrupt.astream(None, config)] == [
        {
            "tools": {
                "input": "what is weather in sf",
                "intermediate_steps": [
                    (
                        AgentAction(
                            tool="search_api",
                            tool_input="query",
                            log="tool:search_api:a different query",
                        ),
                        "result for query",
                    )
                ],
            }
        },
        {
            "agent": {
                "input": "what is weather in sf",
                "intermediate_steps": [
                    (
                        AgentAction(
                            tool="search_api",
                            tool_input="query",
                            log="tool:search_api:a different query",
                        ),
                        "result for query",
                    )
                ],
                "agent_outcome": AgentAction(
                    tool="search_api",
                    tool_input="another",
                    log="tool:search_api:another",
                ),
            }
        },
    ]

    await app_w_interrupt.aupdate_state(
        config,
        {
            "input": "what is weather in sf",
            "intermediate_steps": [
                (
                    AgentAction(
                        tool="search_api",
                        tool_input="query",
                        log="tool:search_api:a different query",
                    ),
                    "result for query",
                )
            ],
            "agent_outcome": AgentFinish(
                return_values={"answer": "a really nice answer"},
                log="finish:a really nice answer",
            ),
        },
    )

    assert await app_w_interrupt.aget_state(config) == StateSnapshot(
        values={
            "agent": {
                "input": "what is weather in sf",
                "intermediate_steps": [
                    (
                        AgentAction(
                            tool="search_api",
                            tool_input="query",
                            log="tool:search_api:a different query",
                        ),
                        "result for query",
                    )
                ],
                "agent_outcome": AgentFinish(
                    return_values={"answer": "a really nice answer"},
                    log="finish:a really nice answer",
                ),
            },
        },
        next=(),
        config=(await app_w_interrupt.checkpointer.aget_tuple(config)).config,
        created_at=(await app_w_interrupt.checkpointer.aget_tuple(config)).checkpoint[
            "ts"
        ],
        metadata={
            "source": "update",
            "step": 4,
            "writes": {
                "agent": {
                    "input": "what is weather in sf",
                    "intermediate_steps": [
                        (
                            AgentAction(
                                tool="search_api",
                                tool_input="query",
                                log="tool:search_api:a different query",
                            ),
                            "result for query",
                        )
                    ],
                    "agent_outcome": AgentFinish(
                        return_values={"answer": "a really nice answer"},
                        log="finish:a really nice answer",
                    ),
                }
            },
        },
        parent_config=[
            c async for c in app_w_interrupt.checkpointer.alist(config, limit=2)
        ][-1].config,
    )

    # test state get/update methods with interrupt_before

    app_w_interrupt = workflow.compile(
        checkpointer=MemorySaverAssertImmutable(),
        interrupt_before=["tools"],
    )
    config = {"configurable": {"thread_id": "2"}}
    llm.i = 0

    assert [
        c
        async for c in app_w_interrupt.astream(
            {"input": "what is weather in sf"}, config
        )
    ] == [
        {
            "agent": {
                "input": "what is weather in sf",
                "agent_outcome": AgentAction(
                    tool="search_api", tool_input="query", log="tool:search_api:query"
                ),
            }
        }
    ]

    assert await app_w_interrupt.aget_state(config) == StateSnapshot(
        values={
            "agent": {
                "input": "what is weather in sf",
                "agent_outcome": AgentAction(
                    tool="search_api", tool_input="query", log="tool:search_api:query"
                ),
            },
        },
        next=("tools",),
        config=(await app_w_interrupt.checkpointer.aget_tuple(config)).config,
        created_at=(await app_w_interrupt.checkpointer.aget_tuple(config)).checkpoint[
            "ts"
        ],
        metadata={
            "source": "loop",
            "step": 0,
            "writes": {
                "agent": {
                    "input": "what is weather in sf",
                    "agent_outcome": AgentAction(
                        tool="search_api",
                        tool_input="query",
                        log="tool:search_api:query",
                    ),
                }
            },
        },
        parent_config=[
            c async for c in app_w_interrupt.checkpointer.alist(config, limit=2)
        ][-1].config,
    )

    await app_w_interrupt.aupdate_state(
        config,
        {
            "agent_outcome": AgentAction(
                tool="search_api",
                tool_input="query",
                log="tool:search_api:a different query",
            ),
            "input": "what is weather in sf",
        },
    )

    assert await app_w_interrupt.aget_state(config) == StateSnapshot(
        values={
            "agent": {
                "agent_outcome": AgentAction(
                    tool="search_api",
                    tool_input="query",
                    log="tool:search_api:a different query",
                ),
                "input": "what is weather in sf",
            },
        },
        next=("tools",),
        config=(await app_w_interrupt.checkpointer.aget_tuple(config)).config,
        created_at=(await app_w_interrupt.checkpointer.aget_tuple(config)).checkpoint[
            "ts"
        ],
        metadata={
            "source": "update",
            "step": 1,
            "writes": {
                "agent": {
                    "agent_outcome": AgentAction(
                        tool="search_api",
                        tool_input="query",
                        log="tool:search_api:a different query",
                    ),
                    "input": "what is weather in sf",
                }
            },
        },
        parent_config=[
            c async for c in app_w_interrupt.checkpointer.alist(config, limit=2)
        ][-1].config,
    )

    assert [c async for c in app_w_interrupt.astream(None, config)] == [
        {
            "tools": {
                "input": "what is weather in sf",
                "intermediate_steps": [
                    (
                        AgentAction(
                            tool="search_api",
                            tool_input="query",
                            log="tool:search_api:a different query",
                        ),
                        "result for query",
                    )
                ],
            }
        },
        {
            "agent": {
                "input": "what is weather in sf",
                "intermediate_steps": [
                    (
                        AgentAction(
                            tool="search_api",
                            tool_input="query",
                            log="tool:search_api:a different query",
                        ),
                        "result for query",
                    )
                ],
                "agent_outcome": AgentAction(
                    tool="search_api",
                    tool_input="another",
                    log="tool:search_api:another",
                ),
            }
        },
    ]

    await app_w_interrupt.aupdate_state(
        config,
        {
            "input": "what is weather in sf",
            "intermediate_steps": [
                (
                    AgentAction(
                        tool="search_api",
                        tool_input="query",
                        log="tool:search_api:a different query",
                    ),
                    "result for query",
                )
            ],
            "agent_outcome": AgentFinish(
                return_values={"answer": "a really nice answer"},
                log="finish:a really nice answer",
            ),
        },
    )

    assert await app_w_interrupt.aget_state(config) == StateSnapshot(
        values={
            "agent": {
                "input": "what is weather in sf",
                "intermediate_steps": [
                    (
                        AgentAction(
                            tool="search_api",
                            tool_input="query",
                            log="tool:search_api:a different query",
                        ),
                        "result for query",
                    )
                ],
                "agent_outcome": AgentFinish(
                    return_values={"answer": "a really nice answer"},
                    log="finish:a really nice answer",
                ),
            },
        },
        next=(),
        config=(await app_w_interrupt.checkpointer.aget_tuple(config)).config,
        created_at=(await app_w_interrupt.checkpointer.aget_tuple(config)).checkpoint[
            "ts"
        ],
        metadata={
            "source": "update",
            "step": 4,
            "writes": {
                "agent": {
                    "input": "what is weather in sf",
                    "intermediate_steps": [
                        (
                            AgentAction(
                                tool="search_api",
                                tool_input="query",
                                log="tool:search_api:a different query",
                            ),
                            "result for query",
                        )
                    ],
                    "agent_outcome": AgentFinish(
                        return_values={"answer": "a really nice answer"},
                        log="finish:a really nice answer",
                    ),
                }
            },
        },
        parent_config=[
            c async for c in app_w_interrupt.checkpointer.alist(config, limit=2)
        ][-1].config,
    )

    # test re-invoke to continue with interrupt_before

    app_w_interrupt = workflow.compile(
        checkpointer=MemorySaverAssertImmutable(),
        interrupt_before=["tools"],
    )
    config = {"configurable": {"thread_id": "2"}}
    llm.i = 0  # reset the llm

    assert [
        c
        async for c in app_w_interrupt.astream(
            {"input": "what is weather in sf"}, config
        )
    ] == [
        {
            "agent": {
                "input": "what is weather in sf",
                "agent_outcome": AgentAction(
                    tool="search_api", tool_input="query", log="tool:search_api:query"
                ),
            }
        }
    ]

    assert await app_w_interrupt.aget_state(config) == StateSnapshot(
        values={
            "agent": {
                "input": "what is weather in sf",
                "agent_outcome": AgentAction(
                    tool="search_api", tool_input="query", log="tool:search_api:query"
                ),
            },
        },
        next=("tools",),
        config=(await app_w_interrupt.checkpointer.aget_tuple(config)).config,
        created_at=(await app_w_interrupt.checkpointer.aget_tuple(config)).checkpoint[
            "ts"
        ],
        metadata={
            "source": "loop",
            "step": 0,
            "writes": {
                "agent": {
                    "input": "what is weather in sf",
                    "agent_outcome": AgentAction(
                        tool="search_api",
                        tool_input="query",
                        log="tool:search_api:query",
                    ),
                }
            },
        },
        parent_config=[
            c async for c in app_w_interrupt.checkpointer.alist(config, limit=2)
        ][-1].config,
    )

    assert [c async for c in app_w_interrupt.astream(None, config)] == [
        {
            "tools": {
                "input": "what is weather in sf",
                "intermediate_steps": [
                    (
                        AgentAction(
                            tool="search_api",
                            tool_input="query",
                            log="tool:search_api:query",
                        ),
                        "result for query",
                    )
                ],
            }
        },
        {
            "agent": {
                "input": "what is weather in sf",
                "intermediate_steps": [
                    (
                        AgentAction(
                            tool="search_api",
                            tool_input="query",
                            log="tool:search_api:query",
                        ),
                        "result for query",
                    )
                ],
                "agent_outcome": AgentAction(
                    tool="search_api",
                    tool_input="another",
                    log="tool:search_api:another",
                ),
            }
        },
    ]

    assert [c async for c in app_w_interrupt.astream(None, config)] == [
        {
            "tools": {
                "input": "what is weather in sf",
                "intermediate_steps": [
                    (
                        AgentAction(
                            tool="search_api",
                            tool_input="query",
                            log="tool:search_api:query",
                        ),
                        "result for query",
                    ),
                    (
                        AgentAction(
                            tool="search_api",
                            tool_input="another",
                            log="tool:search_api:another",
                        ),
                        "result for another",
                    ),
                ],
            }
        },
        {
            "agent": {
                "input": "what is weather in sf",
                "intermediate_steps": [
                    (
                        AgentAction(
                            tool="search_api",
                            tool_input="query",
                            log="tool:search_api:query",
                        ),
                        "result for query",
                    ),
                    (
                        AgentAction(
                            tool="search_api",
                            tool_input="another",
                            log="tool:search_api:another",
                        ),
                        "result for another",
                    ),
                ],
                "agent_outcome": AgentFinish(
                    return_values={"answer": "answer"}, log="finish:answer"
                ),
            }
        },
    ]


async def test_conditional_graph_state(mocker: MockerFixture) -> None:
    from langchain_core.agents import AgentAction, AgentFinish
    from langchain_core.language_models.fake import FakeStreamingListLLM
    from langchain_core.prompts import PromptTemplate
    from langchain_core.tools import tool

    setup = mocker.Mock()
    teardown = mocker.Mock()

    @asynccontextmanager
    async def assert_ctx_once() -> AsyncIterator[None]:
        assert setup.call_count == 0
        assert teardown.call_count == 0
        try:
            yield
        finally:
            assert setup.call_count == 1
            assert teardown.call_count == 1
            setup.reset_mock()
            teardown.reset_mock()

    class MyPydanticContextModel(BaseModel):
        class Config:
            arbitrary_types_allowed = True

        session: httpx.AsyncClient
        something_else: str

    @asynccontextmanager
    async def make_context(
        config: RunnableConfig,
    ) -> AsyncIterator[MyPydanticContextModel]:
        assert isinstance(config, dict)
        setup()
        session = httpx.AsyncClient()
        try:
            yield MyPydanticContextModel(session=session, something_else="hello")
        finally:
            await session.aclose()
            teardown()

    class AgentState(TypedDict):
        input: Annotated[str, UntrackedValue]
        agent_outcome: Optional[Union[AgentAction, AgentFinish]]
        intermediate_steps: Annotated[list[tuple[AgentAction, str]], operator.add]
        context: Annotated[MyPydanticContextModel, Context(make_context)]

    # Assemble the tools
    @tool()
    def search_api(query: str) -> str:
        """Searches the API for the query."""
        return f"result for {query}"

    tools = [search_api]

    # Construct the agent
    prompt = PromptTemplate.from_template("Hello!")

    llm = FakeStreamingListLLM(
        responses=[
            "tool:search_api:query",
            "tool:search_api:another",
            "finish:answer",
        ]
    )

    def agent_parser(input: str) -> dict[str, Union[AgentAction, AgentFinish]]:
        if input.startswith("finish"):
            _, answer = input.split(":")
            return {
                "agent_outcome": AgentFinish(
                    return_values={"answer": answer}, log=input
                )
            }
        else:
            _, tool_name, tool_input = input.split(":")
            return {
                "agent_outcome": AgentAction(
                    tool=tool_name, tool_input=tool_input, log=input
                )
            }

    agent = prompt | llm | agent_parser

    # Define tool execution logic
    def execute_tools(data: AgentState) -> dict:
        # check we have httpx session in AgentState
        assert isinstance(data["context"], MyPydanticContextModel)
        # execute the tool
        agent_action: AgentAction = data.pop("agent_outcome")
        observation = {t.name: t for t in tools}[agent_action.tool].invoke(
            agent_action.tool_input
        )
        return {"intermediate_steps": [(agent_action, observation)]}

    # Define decision-making logic
    def should_continue(data: AgentState) -> str:
        # check we have httpx session in AgentState
        assert isinstance(data["context"], MyPydanticContextModel)
        # Logic to decide whether to continue in the loop or exit
        if isinstance(data["agent_outcome"], AgentFinish):
            return "exit"
        else:
            return "continue"

    # Define a new graph
    workflow = StateGraph(AgentState)

    workflow.add_node("agent", agent)
    workflow.add_node("tools", execute_tools)

    workflow.set_entry_point("agent")

    workflow.add_conditional_edges(
        "agent", should_continue, {"continue": "tools", "exit": END}
    )

    workflow.add_edge("tools", "agent")

    app = workflow.compile()

    async with assert_ctx_once():
        assert await app.ainvoke({"input": "what is weather in sf"}) == {
            "input": "what is weather in sf",
            "intermediate_steps": [
                (
                    AgentAction(
                        tool="search_api",
                        tool_input="query",
                        log="tool:search_api:query",
                    ),
                    "result for query",
                ),
                (
                    AgentAction(
                        tool="search_api",
                        tool_input="another",
                        log="tool:search_api:another",
                    ),
                    "result for another",
                ),
            ],
            "agent_outcome": AgentFinish(
                return_values={"answer": "answer"}, log="finish:answer"
            ),
        }

    async with assert_ctx_once():
        assert [c async for c in app.astream({"input": "what is weather in sf"})] == [
            {
                "agent": {
                    "agent_outcome": AgentAction(
                        tool="search_api",
                        tool_input="query",
                        log="tool:search_api:query",
                    ),
                }
            },
            {
                "tools": {
                    "intermediate_steps": [
                        (
                            AgentAction(
                                tool="search_api",
                                tool_input="query",
                                log="tool:search_api:query",
                            ),
                            "result for query",
                        )
                    ],
                }
            },
            {
                "agent": {
                    "agent_outcome": AgentAction(
                        tool="search_api",
                        tool_input="another",
                        log="tool:search_api:another",
                    ),
                }
            },
            {
                "tools": {
                    "intermediate_steps": [
                        (
                            AgentAction(
                                tool="search_api",
                                tool_input="another",
                                log="tool:search_api:another",
                            ),
                            "result for another",
                        ),
                    ],
                }
            },
            {
                "agent": {
                    "agent_outcome": AgentFinish(
                        return_values={"answer": "answer"}, log="finish:answer"
                    ),
                }
            },
        ]

    async with assert_ctx_once():
        patches = [c async for c in app.astream_log({"input": "what is weather in sf"})]
    patch_paths = {op["path"] for log in patches for op in log.ops}

    # Check that agent (one of the nodes) has its output streamed to the logs
    assert "/logs/agent/streamed_output/-" in patch_paths
    # Check that agent (one of the nodes) has its final output set in the logs
    assert "/logs/agent/final_output" in patch_paths
    assert [
        p["value"]
        for log in patches
        for p in log.ops
        if p["path"] == "/logs/agent/final_output"
        or p["path"] == "/logs/agent:2/final_output"
        or p["path"] == "/logs/agent:3/final_output"
    ] == [
        {
            "agent_outcome": AgentAction(
                tool="search_api", tool_input="query", log="tool:search_api:query"
            )
        },
        {
            "agent_outcome": AgentAction(
                tool="search_api", tool_input="another", log="tool:search_api:another"
            )
        },
        {
            "agent_outcome": AgentFinish(
                return_values={"answer": "answer"}, log="finish:answer"
            ),
        },
    ]

    # test state get/update methods with interrupt_after

    app_w_interrupt = workflow.compile(
        checkpointer=MemorySaverAssertImmutable(),
        interrupt_after=["agent"],
    )
    config = {"configurable": {"thread_id": "1"}}

    async with assert_ctx_once():
        assert [
            c
            async for c in app_w_interrupt.astream(
                {"input": "what is weather in sf"}, config
            )
        ] == [
            {
                "agent": {
                    "agent_outcome": AgentAction(
                        tool="search_api",
                        tool_input="query",
                        log="tool:search_api:query",
                    ),
                }
            },
        ]

    assert await app_w_interrupt.aget_state(config) == StateSnapshot(
        values={
            "agent_outcome": AgentAction(
                tool="search_api",
                tool_input="query",
                log="tool:search_api:query",
            ),
            "intermediate_steps": [],
        },
        next=("tools",),
        config=(await app_w_interrupt.checkpointer.aget_tuple(config)).config,
        created_at=(await app_w_interrupt.checkpointer.aget_tuple(config)).checkpoint[
            "ts"
        ],
        metadata={
            "source": "loop",
            "step": 1,
            "writes": {
                "agent": {
                    "agent_outcome": AgentAction(
                        tool="search_api",
                        tool_input="query",
                        log="tool:search_api:query",
                    ),
                }
            },
        },
        parent_config=[
            c async for c in app_w_interrupt.checkpointer.alist(config, limit=2)
        ][-1].config,
    )

    async with assert_ctx_once():
        await app_w_interrupt.aupdate_state(
            config,
            {
                "agent_outcome": AgentAction(
                    tool="search_api",
                    tool_input="query",
                    log="tool:search_api:a different query",
                )
            },
        )

    assert await app_w_interrupt.aget_state(config) == StateSnapshot(
        values={
            "agent_outcome": AgentAction(
                tool="search_api",
                tool_input="query",
                log="tool:search_api:a different query",
            ),
            "intermediate_steps": [],
        },
        next=("tools",),
        config=(await app_w_interrupt.checkpointer.aget_tuple(config)).config,
        created_at=(await app_w_interrupt.checkpointer.aget_tuple(config)).checkpoint[
            "ts"
        ],
        metadata={
            "source": "update",
            "step": 2,
            "writes": {
                "agent": {
                    "agent_outcome": AgentAction(
                        tool="search_api",
                        tool_input="query",
                        log="tool:search_api:a different query",
                    )
                }
            },
        },
        parent_config=[
            c async for c in app_w_interrupt.checkpointer.alist(config, limit=2)
        ][-1].config,
    )

    async with assert_ctx_once():
        assert [c async for c in app_w_interrupt.astream(None, config)] == [
            {
                "tools": {
                    "intermediate_steps": [
                        (
                            AgentAction(
                                tool="search_api",
                                tool_input="query",
                                log="tool:search_api:a different query",
                            ),
                            "result for query",
                        )
                    ],
                }
            },
            {
                "agent": {
                    "agent_outcome": AgentAction(
                        tool="search_api",
                        tool_input="another",
                        log="tool:search_api:another",
                    ),
                }
            },
        ]

    async with assert_ctx_once():
        await app_w_interrupt.aupdate_state(
            config,
            {
                "agent_outcome": AgentFinish(
                    return_values={"answer": "a really nice answer"},
                    log="finish:a really nice answer",
                )
            },
        )

    assert await app_w_interrupt.aget_state(config) == StateSnapshot(
        values={
            "agent_outcome": AgentFinish(
                return_values={"answer": "a really nice answer"},
                log="finish:a really nice answer",
            ),
            "intermediate_steps": [
                (
                    AgentAction(
                        tool="search_api",
                        tool_input="query",
                        log="tool:search_api:a different query",
                    ),
                    "result for query",
                )
            ],
        },
        next=(),
        config=(await app_w_interrupt.checkpointer.aget_tuple(config)).config,
        created_at=(await app_w_interrupt.checkpointer.aget_tuple(config)).checkpoint[
            "ts"
        ],
        metadata={
            "source": "update",
            "step": 5,
            "writes": {
                "agent": {
                    "agent_outcome": AgentFinish(
                        return_values={"answer": "a really nice answer"},
                        log="finish:a really nice answer",
                    )
                }
            },
        },
        parent_config=[
            c async for c in app_w_interrupt.checkpointer.alist(config, limit=2)
        ][-1].config,
    )

    # test state get/update methods with interrupt_before

    app_w_interrupt = workflow.compile(
        checkpointer=MemorySaverAssertImmutable(),
        interrupt_before=["tools"],
    )
    config = {"configurable": {"thread_id": "2"}}
    llm.i = 0  # reset the llm

    assert [
        c
        async for c in app_w_interrupt.astream(
            {"input": "what is weather in sf"}, config
        )
    ] == [
        {
            "agent": {
                "agent_outcome": AgentAction(
                    tool="search_api", tool_input="query", log="tool:search_api:query"
                ),
            }
        },
    ]

    assert await app_w_interrupt.aget_state(config) == StateSnapshot(
        values={
            "agent_outcome": AgentAction(
                tool="search_api", tool_input="query", log="tool:search_api:query"
            ),
            "intermediate_steps": [],
        },
        next=("tools",),
        config=(await app_w_interrupt.checkpointer.aget_tuple(config)).config,
        created_at=(await app_w_interrupt.checkpointer.aget_tuple(config)).checkpoint[
            "ts"
        ],
        metadata={
            "source": "loop",
            "step": 1,
            "writes": {
                "agent": {
                    "agent_outcome": AgentAction(
                        tool="search_api",
                        tool_input="query",
                        log="tool:search_api:query",
                    ),
                }
            },
        },
        parent_config=[
            c async for c in app_w_interrupt.checkpointer.alist(config, limit=2)
        ][-1].config,
    )

    await app_w_interrupt.aupdate_state(
        config,
        {
            "agent_outcome": AgentAction(
                tool="search_api",
                tool_input="query",
                log="tool:search_api:a different query",
            )
        },
    )

    assert await app_w_interrupt.aget_state(config) == StateSnapshot(
        values={
            "agent_outcome": AgentAction(
                tool="search_api",
                tool_input="query",
                log="tool:search_api:a different query",
            ),
            "intermediate_steps": [],
        },
        next=("tools",),
        config=(await app_w_interrupt.checkpointer.aget_tuple(config)).config,
        created_at=(await app_w_interrupt.checkpointer.aget_tuple(config)).checkpoint[
            "ts"
        ],
        metadata={
            "source": "update",
            "step": 2,
            "writes": {
                "agent": {
                    "agent_outcome": AgentAction(
                        tool="search_api",
                        tool_input="query",
                        log="tool:search_api:a different query",
                    )
                }
            },
        },
        parent_config=[
            c async for c in app_w_interrupt.checkpointer.alist(config, limit=2)
        ][-1].config,
    )

    assert [c async for c in app_w_interrupt.astream(None, config)] == [
        {
            "tools": {
                "intermediate_steps": [
                    (
                        AgentAction(
                            tool="search_api",
                            tool_input="query",
                            log="tool:search_api:a different query",
                        ),
                        "result for query",
                    )
                ],
            }
        },
        {
            "agent": {
                "agent_outcome": AgentAction(
                    tool="search_api",
                    tool_input="another",
                    log="tool:search_api:another",
                ),
            }
        },
    ]

    await app_w_interrupt.aupdate_state(
        config,
        {
            "agent_outcome": AgentFinish(
                return_values={"answer": "a really nice answer"},
                log="finish:a really nice answer",
            )
        },
    )

    assert await app_w_interrupt.aget_state(config) == StateSnapshot(
        values={
            "agent_outcome": AgentFinish(
                return_values={"answer": "a really nice answer"},
                log="finish:a really nice answer",
            ),
            "intermediate_steps": [
                (
                    AgentAction(
                        tool="search_api",
                        tool_input="query",
                        log="tool:search_api:a different query",
                    ),
                    "result for query",
                )
            ],
        },
        next=(),
        config=(await app_w_interrupt.checkpointer.aget_tuple(config)).config,
        created_at=(await app_w_interrupt.checkpointer.aget_tuple(config)).checkpoint[
            "ts"
        ],
        metadata={
            "source": "update",
            "step": 5,
            "writes": {
                "agent": {
                    "agent_outcome": AgentFinish(
                        return_values={"answer": "a really nice answer"},
                        log="finish:a really nice answer",
                    )
                }
            },
        },
        parent_config=[
            c async for c in app_w_interrupt.checkpointer.alist(config, limit=2)
        ][-1].config,
    )


async def test_conditional_entrypoint_graph() -> None:
    async def left(data: str) -> str:
        return data + "->left"

    async def right(data: str) -> str:
        return data + "->right"

    def should_start(data: str) -> str:
        # Logic to decide where to start
        if len(data) > 10:
            return "go-right"
        else:
            return "go-left"

    # Define a new graph
    workflow = Graph()

    workflow.add_node("left", left)
    workflow.add_node("right", right)

    workflow.set_conditional_entry_point(
        should_start, {"go-left": "left", "go-right": "right"}
    )

    workflow.add_conditional_edges("left", lambda data: END)
    workflow.add_edge("right", END)

    app = workflow.compile()

    assert await app.ainvoke("what is weather in sf") == "what is weather in sf->right"

    assert [c async for c in app.astream("what is weather in sf")] == [
        {"right": "what is weather in sf->right"},
    ]


async def test_conditional_entrypoint_graph_state() -> None:
    class AgentState(TypedDict, total=False):
        input: str
        output: str
        steps: Annotated[list[str], operator.add]

    async def left(data: AgentState) -> AgentState:
        return {"output": data["input"] + "->left"}

    async def right(data: AgentState) -> AgentState:
        return {"output": data["input"] + "->right"}

    def should_start(data: AgentState) -> str:
        assert data["steps"] == [], "Expected input to be read from the state"
        # Logic to decide where to start
        if len(data["input"]) > 10:
            return "go-right"
        else:
            return "go-left"

    # Define a new graph
    workflow = StateGraph(AgentState)

    workflow.add_node("left", left)
    workflow.add_node("right", right)

    workflow.set_conditional_entry_point(
        should_start, {"go-left": "left", "go-right": "right"}
    )

    workflow.add_conditional_edges("left", lambda data: END)
    workflow.add_edge("right", END)

    app = workflow.compile()

    assert await app.ainvoke({"input": "what is weather in sf"}) == {
        "input": "what is weather in sf",
        "output": "what is weather in sf->right",
        "steps": [],
    }

    assert [c async for c in app.astream({"input": "what is weather in sf"})] == [
        {"right": {"output": "what is weather in sf->right"}},
    ]


async def test_prebuilt_tool_chat() -> None:
    from langchain_core.language_models.fake_chat_models import (
        FakeMessagesListChatModel,
    )
    from langchain_core.messages import AIMessage, HumanMessage, ToolMessage
    from langchain_core.tools import tool

    class FakeFuntionChatModel(FakeMessagesListChatModel):
        def bind_tools(self, functions: list):
            return self

    @tool()
    def search_api(query: str) -> str:
        """Searches the API for the query."""
        return f"result for {query}"

    tools = [search_api]

    app = create_tool_calling_executor(
        FakeFuntionChatModel(
            responses=[
                AIMessage(
                    content="",
                    tool_calls=[
                        {
                            "id": "tool_call123",
                            "name": "search_api",
                            "args": {"query": "query"},
                        },
                    ],
                ),
                AIMessage(
                    content="",
                    tool_calls=[
                        {
                            "id": "tool_call234",
                            "name": "search_api",
                            "args": {"query": "another"},
                        },
                        {
                            "id": "tool_call567",
                            "name": "search_api",
                            "args": {"query": "a third one"},
                        },
                    ],
                ),
                AIMessage(content="answer"),
            ]
        ),
        tools,
    )

    assert await app.ainvoke(
        {"messages": [HumanMessage(content="what is weather in sf")]}
    ) == {
        "messages": [
            _AnyIdHumanMessage(content="what is weather in sf"),
            AIMessage(
                id=AnyStr(),
                content="",
                tool_calls=[
                    {
                        "id": "tool_call123",
                        "name": "search_api",
                        "args": {"query": "query"},
                    },
                ],
            ),
            ToolMessage(
                content="result for query",
                name="search_api",
                tool_call_id="tool_call123",
                id=AnyStr(),
            ),
            AIMessage(
                id=AnyStr(),
                content="",
                tool_calls=[
                    {
                        "id": "tool_call234",
                        "name": "search_api",
                        "args": {"query": "another"},
                    },
                    {
                        "id": "tool_call567",
                        "name": "search_api",
                        "args": {"query": "a third one"},
                    },
                ],
            ),
            ToolMessage(
                content="result for another",
                name="search_api",
                tool_call_id="tool_call234",
                id=AnyStr(),
            ),
            ToolMessage(
                content="result for a third one",
                name="search_api",
                tool_call_id="tool_call567",
                id=AnyStr(),
            ),
            _AnyIdAIMessage(content="answer"),
        ]
    }

    assert [
        c
        async for c in app.astream(
            {"messages": [HumanMessage(content="what is weather in sf")]}
        )
    ] == [
        {
            "agent": {
                "messages": [
                    AIMessage(
                        id=AnyStr(),
                        content="",
                        tool_calls=[
                            {
                                "id": "tool_call123",
                                "name": "search_api",
                                "args": {"query": "query"},
                            },
                        ],
                    )
                ]
            }
        },
        {
            "tools": {
                "messages": [
                    ToolMessage(
                        content="result for query",
                        name="search_api",
                        tool_call_id="tool_call123",
                        id=AnyStr(),
                    )
                ]
            }
        },
        {
            "agent": {
                "messages": [
                    AIMessage(
                        id=AnyStr(),
                        content="",
                        tool_calls=[
                            {
                                "id": "tool_call234",
                                "name": "search_api",
                                "args": {"query": "another"},
                            },
                            {
                                "id": "tool_call567",
                                "name": "search_api",
                                "args": {"query": "a third one"},
                            },
                        ],
                    )
                ]
            }
        },
        {
            "tools": {
                "messages": [
                    ToolMessage(
                        content="result for another",
                        tool_call_id="tool_call234",
                        name="search_api",
                        id=AnyStr(),
                    ),
                    ToolMessage(
                        content="result for a third one",
                        tool_call_id="tool_call567",
                        name="search_api",
                        id=AnyStr(),
                    ),
                ]
            }
        },
        {"agent": {"messages": [_AnyIdAIMessage(content="answer")]}},
    ]


async def test_state_graph_packets() -> None:
    from langchain_core.language_models.fake_chat_models import (
        FakeMessagesListChatModel,
    )
    from langchain_core.messages import (
        AIMessage,
        BaseMessage,
        HumanMessage,
        ToolCall,
        ToolMessage,
    )
    from langchain_core.tools import tool

    class AgentState(TypedDict):
        messages: Annotated[list[BaseMessage], add_messages]

    @tool()
    def search_api(query: str) -> str:
        """Searches the API for the query."""
        return f"result for {query}"

    tools = [search_api]
    tools_by_name = {t.name: t for t in tools}

    model = FakeMessagesListChatModel(
        responses=[
            AIMessage(
                id="ai1",
                content="",
                tool_calls=[
                    {
                        "id": "tool_call123",
                        "name": "search_api",
                        "args": {"query": "query"},
                    },
                ],
            ),
            AIMessage(
                id="ai2",
                content="",
                tool_calls=[
                    {
                        "id": "tool_call234",
                        "name": "search_api",
                        "args": {"query": "another", "idx": 0},
                    },
                    {
                        "id": "tool_call567",
                        "name": "search_api",
                        "args": {"query": "a third one", "idx": 1},
                    },
                ],
            ),
            AIMessage(id="ai3", content="answer"),
        ]
    )

    # Define decision-making logic
    def should_continue(data: AgentState) -> str:
        # Logic to decide whether to continue in the loop or exit
        if tool_calls := data["messages"][-1].tool_calls:
            return [Send("tools", tool_call) for tool_call in tool_calls]
        else:
            return END

    async def tools_node(tool_call: ToolCall, config: RunnableConfig) -> AgentState:
        await asyncio.sleep(tool_call["args"].get("idx", 0) / 10)
        output = await tools_by_name[tool_call["name"]].ainvoke(
            tool_call["args"], config
        )
        return {
            "messages": ToolMessage(
                content=output, name=tool_call["name"], tool_call_id=tool_call["id"]
            )
        }

    # Define a new graph
    workflow = StateGraph(AgentState)

    # Define the two nodes we will cycle between
    workflow.add_node("agent", {"messages": RunnablePick("messages") | model})
    workflow.add_node("tools", tools_node)

    # Set the entrypoint as `agent`
    # This means that this node is the first one called
    workflow.set_entry_point("agent")

    # We now add a conditional edge
    workflow.add_conditional_edges("agent", should_continue)

    # We now add a normal edge from `tools` to `agent`.
    # This means that after `tools` is called, `agent` node is called next.
    workflow.add_edge("tools", "agent")

    # Finally, we compile it!
    # This compiles it into a LangChain Runnable,
    # meaning you can use it as you would any other runnable
    app = workflow.compile()

    assert await app.ainvoke(
        {"messages": HumanMessage(content="what is weather in sf")}
    ) == {
        "messages": [
            _AnyIdHumanMessage(content="what is weather in sf"),
            AIMessage(
                id="ai1",
                content="",
                tool_calls=[
                    {
                        "id": "tool_call123",
                        "name": "search_api",
                        "args": {"query": "query"},
                    },
                ],
            ),
            ToolMessage(
                content="result for query",
                name="search_api",
                id=AnyStr(),
                tool_call_id="tool_call123",
            ),
            AIMessage(
                id="ai2",
                content="",
                tool_calls=[
                    {
                        "id": "tool_call234",
                        "name": "search_api",
                        "args": {"query": "another", "idx": 0},
                    },
                    {
                        "id": "tool_call567",
                        "name": "search_api",
                        "args": {"query": "a third one", "idx": 1},
                    },
                ],
            ),
            ToolMessage(
                content="result for another",
                name="search_api",
                id=AnyStr(),
                tool_call_id="tool_call234",
            ),
            ToolMessage(
                content="result for a third one",
                name="search_api",
                id=AnyStr(),
                tool_call_id="tool_call567",
            ),
            AIMessage(content="answer", id="ai3"),
        ]
    }

    assert [
        c
        async for c in app.astream(
            {"messages": [HumanMessage(content="what is weather in sf")]}
        )
    ] == [
        {
            "agent": {
                "messages": AIMessage(
                    id="ai1",
                    content="",
                    tool_calls=[
                        {
                            "id": "tool_call123",
                            "name": "search_api",
                            "args": {"query": "query"},
                        },
                    ],
                )
            },
        },
        {
            "tools": {
                "messages": ToolMessage(
                    content="result for query",
                    name="search_api",
                    id=AnyStr(),
                    tool_call_id="tool_call123",
                )
            }
        },
        {
            "agent": {
                "messages": AIMessage(
                    id="ai2",
                    content="",
                    tool_calls=[
                        {
                            "id": "tool_call234",
                            "name": "search_api",
                            "args": {"query": "another", "idx": 0},
                        },
                        {
                            "id": "tool_call567",
                            "name": "search_api",
                            "args": {"query": "a third one", "idx": 1},
                        },
                    ],
                )
            }
        },
        {
            "tools": {
                "messages": ToolMessage(
                    content="result for another",
                    name="search_api",
                    id=AnyStr(),
                    tool_call_id="tool_call234",
                )
            },
        },
        {
            "tools": {
                "messages": ToolMessage(
                    content="result for a third one",
                    name="search_api",
                    id=AnyStr(),
                    tool_call_id="tool_call567",
                ),
            },
        },
        {"agent": {"messages": AIMessage(content="answer", id="ai3")}},
    ]

    app_w_interrupt = workflow.compile(
        checkpointer=MemorySaverAssertImmutable(),
        interrupt_after=["agent"],
    )
    config = {"configurable": {"thread_id": "1"}}

    assert [
        c
        async for c in app_w_interrupt.astream(
            {"messages": HumanMessage(content="what is weather in sf")}, config
        )
    ] == [
        {
            "agent": {
                "messages": AIMessage(
                    id="ai1",
                    content="",
                    tool_calls=[
                        {
                            "id": "tool_call123",
                            "name": "search_api",
                            "args": {"query": "query"},
                        },
                    ],
                )
            }
        },
    ]

    assert await app_w_interrupt.aget_state(config) == StateSnapshot(
        values={
            "messages": [
                _AnyIdHumanMessage(content="what is weather in sf"),
                AIMessage(
                    id="ai1",
                    content="",
                    tool_calls=[
                        {
                            "id": "tool_call123",
                            "name": "search_api",
                            "args": {"query": "query"},
                        },
                    ],
                ),
            ]
        },
        next=("tools",),
        config=(await app_w_interrupt.checkpointer.aget_tuple(config)).config,
        created_at=(await app_w_interrupt.checkpointer.aget_tuple(config)).checkpoint[
            "ts"
        ],
        metadata={
            "source": "loop",
            "step": 1,
            "writes": {
                "agent": {
                    "messages": AIMessage(
                        id="ai1",
                        content="",
                        tool_calls=[
                            {
                                "id": "tool_call123",
                                "name": "search_api",
                                "args": {"query": "query"},
                            },
                        ],
                    )
                }
            },
        },
        parent_config=[
            c async for c in app_w_interrupt.checkpointer.alist(config, limit=2)
        ][-1].config,
    )

    # modify ai message
    last_message = (await app_w_interrupt.aget_state(config)).values["messages"][-1]
    last_message.tool_calls[0]["args"]["query"] = "a different query"
    await app_w_interrupt.aupdate_state(config, {"messages": last_message})

    # message was replaced instead of appended
    assert await app_w_interrupt.aget_state(config) == StateSnapshot(
        values={
            "messages": [
                _AnyIdHumanMessage(content="what is weather in sf"),
                AIMessage(
                    id="ai1",
                    content="",
                    tool_calls=[
                        {
                            "id": "tool_call123",
                            "name": "search_api",
                            "args": {"query": "a different query"},
                        },
                    ],
                ),
            ]
        },
        next=("tools",),
        config=app_w_interrupt.checkpointer.get_tuple(config).config,
        created_at=(await app_w_interrupt.checkpointer.aget_tuple(config)).checkpoint[
            "ts"
        ],
        metadata={
            "source": "update",
            "step": 2,
            "writes": {
                "agent": {
                    "messages": AIMessage(
                        id="ai1",
                        content="",
                        tool_calls=[
                            {
                                "id": "tool_call123",
                                "name": "search_api",
                                "args": {"query": "a different query"},
                            },
                        ],
                    )
                }
            },
        },
        parent_config=[
            c async for c in app_w_interrupt.checkpointer.alist(config, limit=2)
        ][-1].config,
    )

    assert [c async for c in app_w_interrupt.astream(None, config)] == [
        {
            "tools": {
                "messages": ToolMessage(
                    content="result for a different query",
                    name="search_api",
                    id=AnyStr(),
                    tool_call_id="tool_call123",
                )
            }
        },
        {
            "agent": {
                "messages": AIMessage(
                    id="ai2",
                    content="",
                    tool_calls=[
                        {
                            "id": "tool_call234",
                            "name": "search_api",
                            "args": {"query": "another", "idx": 0},
                        },
                        {
                            "id": "tool_call567",
                            "name": "search_api",
                            "args": {"query": "a third one", "idx": 1},
                        },
                    ],
                )
            },
        },
    ]

    assert await app_w_interrupt.aget_state(config) == StateSnapshot(
        values={
            "messages": [
                _AnyIdHumanMessage(content="what is weather in sf"),
                AIMessage(
                    id="ai1",
                    content="",
                    tool_calls=[
                        {
                            "id": "tool_call123",
                            "name": "search_api",
                            "args": {"query": "a different query"},
                        },
                    ],
                ),
                ToolMessage(
                    content="result for a different query",
                    name="search_api",
                    id=AnyStr(),
                    tool_call_id="tool_call123",
                ),
                AIMessage(
                    id="ai2",
                    content="",
                    tool_calls=[
                        {
                            "id": "tool_call234",
                            "name": "search_api",
                            "args": {"query": "another", "idx": 0},
                        },
                        {
                            "id": "tool_call567",
                            "name": "search_api",
                            "args": {"query": "a third one", "idx": 1},
                        },
                    ],
                ),
            ]
        },
        next=("tools", "tools"),
        config=app_w_interrupt.checkpointer.get_tuple(config).config,
        created_at=(await app_w_interrupt.checkpointer.aget_tuple(config)).checkpoint[
            "ts"
        ],
        metadata={
            "source": "loop",
            "step": 4,
            "writes": {
                "agent": {
                    "messages": AIMessage(
                        id="ai2",
                        content="",
                        tool_calls=[
                            {
                                "id": "tool_call234",
                                "name": "search_api",
                                "args": {"query": "another", "idx": 0},
                            },
                            {
                                "id": "tool_call567",
                                "name": "search_api",
                                "args": {"query": "a third one", "idx": 1},
                            },
                        ],
                    )
                },
            },
        },
        parent_config=[
            c async for c in app_w_interrupt.checkpointer.alist(config, limit=2)
        ][-1].config,
    )

    await app_w_interrupt.aupdate_state(
        config,
        {"messages": AIMessage(content="answer", id="ai2")},
    )

    # replaces message even if object identity is different, as long as id is the same
    assert await app_w_interrupt.aget_state(config) == StateSnapshot(
        values={
            "messages": [
                _AnyIdHumanMessage(content="what is weather in sf"),
                AIMessage(
                    id="ai1",
                    content="",
                    tool_calls=[
                        {
                            "id": "tool_call123",
                            "name": "search_api",
                            "args": {"query": "a different query"},
                        },
                    ],
                ),
                ToolMessage(
                    content="result for a different query",
                    name="search_api",
                    id=AnyStr(),
                    tool_call_id="tool_call123",
                ),
                AIMessage(content="answer", id="ai2"),
            ]
        },
        next=(),
        config=app_w_interrupt.checkpointer.get_tuple(config).config,
        created_at=(await app_w_interrupt.checkpointer.aget_tuple(config)).checkpoint[
            "ts"
        ],
        metadata={
            "source": "update",
            "step": 5,
            "writes": {"agent": {"messages": AIMessage(content="answer", id="ai2")}},
        },
        parent_config=[
            c async for c in app_w_interrupt.checkpointer.alist(config, limit=2)
        ][-1].config,
    )


async def test_message_graph() -> None:
    from langchain_core.agents import AgentAction
    from langchain_core.language_models.fake_chat_models import (
        FakeMessagesListChatModel,
    )
    from langchain_core.messages import AIMessage, FunctionMessage, HumanMessage
    from langchain_core.tools import tool

    class FakeFuntionChatModel(FakeMessagesListChatModel):
        def bind_functions(self, functions: list):
            return self

    @tool()
    def search_api(query: str) -> str:
        """Searches the API for the query."""
        return f"result for {query}"

    tools = [search_api]

    model = FakeFuntionChatModel(
        responses=[
            AIMessage(
                content="",
                additional_kwargs={
                    "function_call": {
                        "name": "search_api",
                        "arguments": json.dumps("query"),
                    }
                },
                id="ai1",
            ),
            AIMessage(
                content="",
                additional_kwargs={
                    "function_call": {
                        "name": "search_api",
                        "arguments": json.dumps("another"),
                    }
                },
                id="ai2",
            ),
            AIMessage(content="answer", id="ai3"),
        ]
    )

    tool_executor = ToolExecutor(tools)

    # Define the function that determines whether to continue or not
    def should_continue(messages):
        last_message = messages[-1]
        # If there is no function call, then we finish
        if "function_call" not in last_message.additional_kwargs:
            return "end"
        # Otherwise if there is, we continue
        else:
            return "continue"

    async def call_tool(messages):
        # Based on the continue condition
        # we know the last message involves a function call
        last_message = messages[-1]
        # We construct an AgentAction from the function_call
        action = AgentAction(
            tool=last_message.additional_kwargs["function_call"]["name"],
            tool_input=json.loads(
                last_message.additional_kwargs["function_call"]["arguments"]
            ),
            log="",
        )
        # We call the tool_executor and get back a response
        response = await tool_executor.ainvoke(action)
        # We use the response to create a FunctionMessage
        return FunctionMessage(content=str(response), name=action.tool)

    # Define a new graph
    workflow = MessageGraph()

    # Define the two nodes we will cycle between
    workflow.add_node("agent", model)
    workflow.add_node("tools", call_tool)

    # Set the entrypoint as `agent`
    # This means that this node is the first one called
    workflow.set_entry_point("agent")

    # We now add a conditional edge
    workflow.add_conditional_edges(
        # First, we define the start node. We use `agent`.
        # This means these are the edges taken after the `agent` node is called.
        "agent",
        # Next, we pass in the function that will determine which node is called next.
        should_continue,
        # Finally we pass in a mapping.
        # The keys are strings, and the values are other nodes.
        # END is a special node marking that the graph should finish.
        # What will happen is we will call `should_continue`, and then the output of that
        # will be matched against the keys in this mapping.
        # Based on which one it matches, that node will then be called.
        {
            # If `tools`, then we call the tool node.
            "continue": "tools",
            # Otherwise we finish.
            "end": END,
        },
    )

    # We now add a normal edge from `tools` to `agent`.
    # This means that after `tools` is called, `agent` node is called next.
    workflow.add_edge("tools", "agent")

    # Finally, we compile it!
    # This compiles it into a LangChain Runnable,
    # meaning you can use it as you would any other runnable
    app = workflow.compile()

    assert await app.ainvoke(HumanMessage(content="what is weather in sf")) == [
        _AnyIdHumanMessage(content="what is weather in sf"),
        AIMessage(
            content="",
            additional_kwargs={
                "function_call": {"name": "search_api", "arguments": '"query"'}
            },
            id="ai1",
        ),
        FunctionMessage(content="result for query", name="search_api", id=AnyStr()),
        AIMessage(
            content="",
            additional_kwargs={
                "function_call": {"name": "search_api", "arguments": '"another"'}
            },
            id="ai2",
        ),
        FunctionMessage(content="result for another", name="search_api", id=AnyStr()),
        AIMessage(content="answer", id="ai3"),
    ]

    assert [
        c async for c in app.astream([HumanMessage(content="what is weather in sf")])
    ] == [
        {
            "agent": AIMessage(
                content="",
                additional_kwargs={
                    "function_call": {"name": "search_api", "arguments": '"query"'}
                },
                id="ai1",
            )
        },
        {
            "tools": FunctionMessage(
                content="result for query", name="search_api", id=AnyStr()
            )
        },
        {
            "agent": AIMessage(
                content="",
                additional_kwargs={
                    "function_call": {"name": "search_api", "arguments": '"another"'}
                },
                id="ai2",
            )
        },
        {
            "tools": FunctionMessage(
                content="result for another", name="search_api", id=AnyStr()
            )
        },
        {"agent": AIMessage(content="answer", id="ai3")},
    ]

    app_w_interrupt = workflow.compile(
        checkpointer=MemorySaverAssertImmutable(),
        interrupt_after=["agent"],
    )
    config = {"configurable": {"thread_id": "1"}}

    assert [
        c
        async for c in app_w_interrupt.astream(
            HumanMessage(content="what is weather in sf"), config
        )
    ] == [
        {
            "agent": AIMessage(
                content="",
                additional_kwargs={
                    "function_call": {"name": "search_api", "arguments": '"query"'}
                },
                id="ai1",
            )
        },
    ]

    assert await app_w_interrupt.aget_state(config) == StateSnapshot(
        values=[
            _AnyIdHumanMessage(content="what is weather in sf"),
            AIMessage(
                content="",
                additional_kwargs={
                    "function_call": {"name": "search_api", "arguments": '"query"'}
                },
                id="ai1",
            ),
        ],
        next=("tools",),
        config=(await app_w_interrupt.checkpointer.aget_tuple(config)).config,
        created_at=(await app_w_interrupt.checkpointer.aget_tuple(config)).checkpoint[
            "ts"
        ],
        metadata={
            "source": "loop",
            "step": 1,
            "writes": {
                "agent": AIMessage(
                    content="",
                    additional_kwargs={
                        "function_call": {"name": "search_api", "arguments": '"query"'}
                    },
                    id="ai1",
                )
            },
        },
        parent_config=[
            c async for c in app_w_interrupt.checkpointer.alist(config, limit=2)
        ][-1].config,
    )

    # modify ai message
    last_message = (await app_w_interrupt.aget_state(config)).values[-1]
    last_message.additional_kwargs["function_call"]["arguments"] = '"a different query"'
    await app_w_interrupt.aupdate_state(config, last_message)

    # message was replaced instead of appended
    assert await app_w_interrupt.aget_state(config) == StateSnapshot(
        values=[
            _AnyIdHumanMessage(content="what is weather in sf"),
            AIMessage(
                content="",
                additional_kwargs={
                    "function_call": {
                        "name": "search_api",
                        "arguments": '"a different query"',
                    }
                },
                id="ai1",
            ),
        ],
        next=("tools",),
        config=app_w_interrupt.checkpointer.get_tuple(config).config,
        created_at=(await app_w_interrupt.checkpointer.aget_tuple(config)).checkpoint[
            "ts"
        ],
        metadata={
            "source": "update",
            "step": 2,
            "writes": {
                "agent": AIMessage(
                    content="",
                    additional_kwargs={
                        "function_call": {
                            "name": "search_api",
                            "arguments": '"a different query"',
                        }
                    },
                    id="ai1",
                )
            },
        },
        parent_config=[
            c async for c in app_w_interrupt.checkpointer.alist(config, limit=2)
        ][-1].config,
    )

    assert [c async for c in app_w_interrupt.astream(None, config)] == [
        {
            "tools": FunctionMessage(
                content="result for a different query",
                name="search_api",
                id=AnyStr(),
            )
        },
        {
            "agent": AIMessage(
                content="",
                additional_kwargs={
                    "function_call": {"name": "search_api", "arguments": '"another"'}
                },
                id="ai2",
            )
        },
    ]

    assert await app_w_interrupt.aget_state(config) == StateSnapshot(
        values=[
            _AnyIdHumanMessage(content="what is weather in sf"),
            AIMessage(
                content="",
                additional_kwargs={
                    "function_call": {
                        "name": "search_api",
                        "arguments": '"a different query"',
                    }
                },
                id="ai1",
            ),
            FunctionMessage(
                content="result for a different query",
                name="search_api",
                id=AnyStr(),
            ),
            AIMessage(
                content="",
                additional_kwargs={
                    "function_call": {"name": "search_api", "arguments": '"another"'}
                },
                id="ai2",
            ),
        ],
        next=("tools",),
        config=app_w_interrupt.checkpointer.get_tuple(config).config,
        created_at=(await app_w_interrupt.checkpointer.aget_tuple(config)).checkpoint[
            "ts"
        ],
        metadata={
            "source": "loop",
            "step": 4,
            "writes": {
                "agent": AIMessage(
                    content="",
                    additional_kwargs={
                        "function_call": {
                            "name": "search_api",
                            "arguments": '"another"',
                        }
                    },
                    id="ai2",
                )
            },
        },
        parent_config=[
            c async for c in app_w_interrupt.checkpointer.alist(config, limit=2)
        ][-1].config,
    )

    await app_w_interrupt.aupdate_state(
        config,
        AIMessage(content="answer", id="ai2"),
    )

    # replaces message even if object identity is different, as long as id is the same
    assert await app_w_interrupt.aget_state(config) == StateSnapshot(
        values=[
            _AnyIdHumanMessage(content="what is weather in sf"),
            AIMessage(
                content="",
                additional_kwargs={
                    "function_call": {
                        "name": "search_api",
                        "arguments": '"a different query"',
                    }
                },
                id="ai1",
            ),
            FunctionMessage(
                content="result for a different query",
                name="search_api",
                id=AnyStr(),
            ),
            AIMessage(content="answer", id="ai2"),
        ],
        next=(),
        config=app_w_interrupt.checkpointer.get_tuple(config).config,
        created_at=(await app_w_interrupt.checkpointer.aget_tuple(config)).checkpoint[
            "ts"
        ],
        metadata={
            "source": "update",
            "step": 5,
            "writes": {"agent": AIMessage(content="answer", id="ai2")},
        },
        parent_config=[
            c async for c in app_w_interrupt.checkpointer.alist(config, limit=2)
        ][-1].config,
    )


async def test_in_one_fan_out_out_one_graph_state() -> None:
    def sorted_add(x: list[str], y: list[str]) -> list[str]:
        return sorted(operator.add(x, y))

    class State(TypedDict, total=False):
        query: str
        answer: str
        docs: Annotated[list[str], operator.add]

    async def rewrite_query(data: State) -> State:
        return {"query": f'query: {data["query"]}'}

    async def retriever_one(data: State) -> State:
        await asyncio.sleep(0.1)
        return {"docs": ["doc1", "doc2"]}

    async def retriever_two(data: State) -> State:
        return {"docs": ["doc3", "doc4"]}

    async def qa(data: State) -> State:
        return {"answer": ",".join(data["docs"])}

    workflow = StateGraph(State)

    workflow.add_node("rewrite_query", rewrite_query)
    workflow.add_node("retriever_one", retriever_one)
    workflow.add_node("retriever_two", retriever_two)
    workflow.add_node("qa", qa)

    workflow.set_entry_point("rewrite_query")
    workflow.add_edge("rewrite_query", "retriever_one")
    workflow.add_edge("rewrite_query", "retriever_two")
    workflow.add_edge("retriever_one", "qa")
    workflow.add_edge("retriever_two", "qa")
    workflow.set_finish_point("qa")

    app = workflow.compile()

    assert await app.ainvoke({"query": "what is weather in sf"}) == {
        "query": "query: what is weather in sf",
        "docs": ["doc1", "doc2", "doc3", "doc4"],
        "answer": "doc1,doc2,doc3,doc4",
    }

    assert [c async for c in app.astream({"query": "what is weather in sf"})] == [
        {"rewrite_query": {"query": "query: what is weather in sf"}},
        {"retriever_two": {"docs": ["doc3", "doc4"]}},
        {"retriever_one": {"docs": ["doc1", "doc2"]}},
        {"qa": {"answer": "doc1,doc2,doc3,doc4"}},
    ]

    assert [
        c
        async for c in app.astream(
            {"query": "what is weather in sf"}, stream_mode="values"
        )
    ] == [
        {"query": "what is weather in sf", "docs": []},
        {"query": "query: what is weather in sf", "docs": []},
        {
            "query": "query: what is weather in sf",
            "docs": ["doc1", "doc2", "doc3", "doc4"],
        },
        {
            "query": "query: what is weather in sf",
            "docs": ["doc1", "doc2", "doc3", "doc4"],
            "answer": "doc1,doc2,doc3,doc4",
        },
    ]

    assert [
        c
        async for c in app.astream(
            {"query": "what is weather in sf"},
            stream_mode=["values", "updates", "debug"],
        )
    ] == [
        ("values", {"query": "what is weather in sf", "docs": []}),
        (
            "debug",
            {
                "type": "task",
                "timestamp": AnyStr(),
                "step": 1,
                "payload": {
                    "id": "592f3430-c17c-5d1c-831f-fecebb2c05bf",
                    "name": "rewrite_query",
                    "input": {
                        "query": "what is weather in sf",
                        "answer": None,
                        "docs": [],
                    },
                    "triggers": ["start:rewrite_query"],
                },
            },
        ),
        ("updates", {"rewrite_query": {"query": "query: what is weather in sf"}}),
        (
            "debug",
            {
                "type": "task_result",
                "timestamp": AnyStr(),
                "step": 1,
                "payload": {
                    "id": "592f3430-c17c-5d1c-831f-fecebb2c05bf",
                    "name": "rewrite_query",
                    "result": [("query", "query: what is weather in sf")],
                },
            },
        ),
        ("values", {"query": "query: what is weather in sf", "docs": []}),
        (
            "debug",
            {
                "type": "task",
                "timestamp": AnyStr(),
                "step": 2,
                "payload": {
                    "id": "7db5e9d8-e132-5079-ab99-ced15e67d48b",
                    "name": "retriever_one",
                    "input": {
                        "query": "query: what is weather in sf",
                        "answer": None,
                        "docs": [],
                    },
                    "triggers": ["rewrite_query"],
                },
            },
        ),
        (
            "debug",
            {
                "type": "task",
                "timestamp": AnyStr(),
                "step": 2,
                "payload": {
                    "id": "96965ed0-2c10-52a1-86eb-081ba6de73b2",
                    "name": "retriever_two",
                    "input": {
                        "query": "query: what is weather in sf",
                        "answer": None,
                        "docs": [],
                    },
                    "triggers": ["rewrite_query"],
                },
            },
        ),
        (
            "updates",
            {"retriever_two": {"docs": ["doc3", "doc4"]}},
        ),
        (
            "debug",
            {
                "type": "task_result",
                "timestamp": AnyStr(),
                "step": 2,
                "payload": {
                    "id": "96965ed0-2c10-52a1-86eb-081ba6de73b2",
                    "name": "retriever_two",
                    "result": [("docs", ["doc3", "doc4"])],
                },
            },
        ),
        (
            "updates",
            {"retriever_one": {"docs": ["doc1", "doc2"]}},
        ),
        (
            "debug",
            {
                "type": "task_result",
                "timestamp": AnyStr(),
                "step": 2,
                "payload": {
                    "id": "7db5e9d8-e132-5079-ab99-ced15e67d48b",
                    "name": "retriever_one",
                    "result": [("docs", ["doc1", "doc2"])],
                },
            },
        ),
        (
            "values",
            {
                "query": "query: what is weather in sf",
                "docs": ["doc1", "doc2", "doc3", "doc4"],
            },
        ),
        (
            "debug",
            {
                "type": "task",
                "timestamp": AnyStr(),
                "step": 3,
                "payload": {
                    "id": "8959fb57-d0f5-5725-9ac4-ec1c554fb0a0",
                    "name": "qa",
                    "input": {
                        "query": "query: what is weather in sf",
                        "answer": None,
                        "docs": ["doc1", "doc2", "doc3", "doc4"],
                    },
                    "triggers": ["retriever_one", "retriever_two"],
                },
            },
        ),
        ("updates", {"qa": {"answer": "doc1,doc2,doc3,doc4"}}),
        (
            "debug",
            {
                "type": "task_result",
                "timestamp": AnyStr(),
                "step": 3,
                "payload": {
                    "id": "8959fb57-d0f5-5725-9ac4-ec1c554fb0a0",
                    "name": "qa",
                    "result": [("answer", "doc1,doc2,doc3,doc4")],
                },
            },
        ),
        (
            "values",
            {
                "query": "query: what is weather in sf",
                "answer": "doc1,doc2,doc3,doc4",
                "docs": ["doc1", "doc2", "doc3", "doc4"],
            },
        ),
    ]


async def test_start_branch_then() -> None:
    class State(TypedDict):
        my_key: Annotated[str, operator.add]
        market: str

    tool_two_graph = StateGraph(State)
    tool_two_graph.add_node("tool_two_slow", lambda s, config: {"my_key": " slow"})
    tool_two_graph.add_node("tool_two_fast", lambda s: {"my_key": " fast"})
    tool_two_graph.set_conditional_entry_point(
        lambda s: "tool_two_slow" if s["market"] == "DE" else "tool_two_fast", then=END
    )
    tool_two = tool_two_graph.compile()

    assert await tool_two.ainvoke({"my_key": "value", "market": "DE"}) == {
        "my_key": "value slow",
        "market": "DE",
    }
    assert await tool_two.ainvoke({"my_key": "value", "market": "US"}) == {
        "my_key": "value fast",
        "market": "US",
    }

    async with AsyncSqliteSaver.from_conn_string(":memory:") as saver:
        tool_two = tool_two_graph.compile(
            checkpointer=saver, interrupt_before=["tool_two_fast", "tool_two_slow"]
        )

        # missing thread_id
        with pytest.raises(ValueError, match="thread_id"):
            await tool_two.ainvoke({"my_key": "value", "market": "DE"})

        thread1 = {"configurable": {"thread_id": "1"}}
        # stop when about to enter node
        assert await tool_two.ainvoke({"my_key": "value", "market": "DE"}, thread1) == {
            "my_key": "value",
            "market": "DE",
        }
        assert [c.metadata async for c in tool_two.checkpointer.alist(thread1)] == [
            {
                "source": "loop",
                "step": 0,
                "writes": None,
            },
            {
                "source": "input",
                "step": -1,
                "writes": {"my_key": "value", "market": "DE"},
            },
        ]
        assert await tool_two.aget_state(thread1) == StateSnapshot(
            values={"my_key": "value", "market": "DE"},
            next=("tool_two_slow",),
            config=(await tool_two.checkpointer.aget_tuple(thread1)).config,
            created_at=(await tool_two.checkpointer.aget_tuple(thread1)).checkpoint[
                "ts"
            ],
            metadata={"source": "loop", "step": 0, "writes": None},
            parent_config=[
                c async for c in tool_two.checkpointer.alist(thread1, limit=2)
            ][-1].config,
        )
        # resume, for same result as above
        assert await tool_two.ainvoke(None, thread1, debug=1) == {
            "my_key": "value slow",
            "market": "DE",
        }
        assert await tool_two.aget_state(thread1) == StateSnapshot(
            values={"my_key": "value slow", "market": "DE"},
            next=(),
            config=(await tool_two.checkpointer.aget_tuple(thread1)).config,
            created_at=(await tool_two.checkpointer.aget_tuple(thread1)).checkpoint[
                "ts"
            ],
            metadata={
                "source": "loop",
                "step": 1,
                "writes": {"tool_two_slow": {"my_key": " slow"}},
            },
            parent_config=[
                c async for c in tool_two.checkpointer.alist(thread1, limit=2)
            ][-1].config,
        )

        thread2 = {"configurable": {"thread_id": "2"}}
        # stop when about to enter node
        assert await tool_two.ainvoke({"my_key": "value", "market": "US"}, thread2) == {
            "my_key": "value",
            "market": "US",
        }
        assert await tool_two.aget_state(thread2) == StateSnapshot(
            values={"my_key": "value", "market": "US"},
            next=("tool_two_fast",),
            config=(await tool_two.checkpointer.aget_tuple(thread2)).config,
            created_at=(await tool_two.checkpointer.aget_tuple(thread2)).checkpoint[
                "ts"
            ],
            metadata={"source": "loop", "step": 0, "writes": None},
            parent_config=[
                c async for c in tool_two.checkpointer.alist(thread2, limit=2)
            ][-1].config,
        )
        # resume, for same result as above
        assert await tool_two.ainvoke(None, thread2, debug=1) == {
            "my_key": "value fast",
            "market": "US",
        }
        assert await tool_two.aget_state(thread2) == StateSnapshot(
            values={"my_key": "value fast", "market": "US"},
            next=(),
            config=(await tool_two.checkpointer.aget_tuple(thread2)).config,
            created_at=(await tool_two.checkpointer.aget_tuple(thread2)).checkpoint[
                "ts"
            ],
            metadata={
                "source": "loop",
                "step": 1,
                "writes": {"tool_two_fast": {"my_key": " fast"}},
            },
            parent_config=[
                c async for c in tool_two.checkpointer.alist(thread2, limit=2)
            ][-1].config,
        )

        thread3 = {"configurable": {"thread_id": "3"}}
        # stop when about to enter node
        assert await tool_two.ainvoke({"my_key": "value", "market": "US"}, thread3) == {
            "my_key": "value",
            "market": "US",
        }
        assert await tool_two.aget_state(thread3) == StateSnapshot(
            values={"my_key": "value", "market": "US"},
            next=("tool_two_fast",),
            config=(await tool_two.checkpointer.aget_tuple(thread3)).config,
            created_at=(await tool_two.checkpointer.aget_tuple(thread3)).checkpoint[
                "ts"
            ],
            metadata={"source": "loop", "step": 0, "writes": None},
            parent_config=[
                c async for c in tool_two.checkpointer.alist(thread3, limit=2)
            ][-1].config,
        )
        # update state
        await tool_two.aupdate_state(thread3, {"my_key": "key"})  # appends to my_key
        assert await tool_two.aget_state(thread3) == StateSnapshot(
            values={"my_key": "valuekey", "market": "US"},
            next=("tool_two_fast",),
            config=(await tool_two.checkpointer.aget_tuple(thread3)).config,
            created_at=(await tool_two.checkpointer.aget_tuple(thread3)).checkpoint[
                "ts"
            ],
            metadata={
                "source": "update",
                "step": 1,
                "writes": {START: {"my_key": "key"}},
            },
            parent_config=[
                c async for c in tool_two.checkpointer.alist(thread3, limit=2)
            ][-1].config,
        )
        # resume, for same result as above
        assert await tool_two.ainvoke(None, thread3, debug=1) == {
            "my_key": "valuekey fast",
            "market": "US",
        }
        assert await tool_two.aget_state(thread3) == StateSnapshot(
            values={"my_key": "valuekey fast", "market": "US"},
            next=(),
            config=(await tool_two.checkpointer.aget_tuple(thread3)).config,
            created_at=(await tool_two.checkpointer.aget_tuple(thread3)).checkpoint[
                "ts"
            ],
            metadata={
                "source": "loop",
                "step": 2,
                "writes": {"tool_two_fast": {"my_key": " fast"}},
            },
            parent_config=[
                c async for c in tool_two.checkpointer.alist(thread3, limit=2)
            ][-1].config,
        )


async def test_branch_then() -> None:
    class State(TypedDict):
        my_key: Annotated[str, operator.add]
        market: str

    tool_two_graph = StateGraph(State)
    tool_two_graph.set_entry_point("prepare")
    tool_two_graph.set_finish_point("finish")
    tool_two_graph.add_conditional_edges(
        source="prepare",
        path=lambda s: "tool_two_slow" if s["market"] == "DE" else "tool_two_fast",
        then="finish",
    )
    tool_two_graph.add_node("prepare", lambda s: {"my_key": " prepared"})
    tool_two_graph.add_node("tool_two_slow", lambda s: {"my_key": " slow"})
    tool_two_graph.add_node("tool_two_fast", lambda s: {"my_key": " fast"})
    tool_two_graph.add_node("finish", lambda s: {"my_key": " finished"})
    tool_two = tool_two_graph.compile()

    assert await tool_two.ainvoke({"my_key": "value", "market": "DE"}, debug=1) == {
        "my_key": "value prepared slow finished",
        "market": "DE",
    }
    assert await tool_two.ainvoke({"my_key": "value", "market": "US"}) == {
        "my_key": "value prepared fast finished",
        "market": "US",
    }

    async with AsyncSqliteSaver.from_conn_string(":memory:") as saver:
        # test stream_mode=debug
        tool_two = tool_two_graph.compile(checkpointer=saver)
        thread10 = {"configurable": {"thread_id": "10"}}
        assert [
            c
            async for c in tool_two.astream(
                {"my_key": "value", "market": "DE"}, thread10, stream_mode="debug"
            )
        ] == [
            {
                "type": "checkpoint",
                "timestamp": AnyStr(),
                "step": -1,
                "payload": {
                    "config": {
                        "tags": [],
                        "metadata": {"thread_id": "10"},
                        "callbacks": None,
                        "recursion_limit": 25,
                        "configurable": {
                            "thread_id": "10",
                            "checkpoint_ns": "",
                            "checkpoint_id": AnyStr(),
                        },
                    },
                    "values": {"my_key": ""},
                    "metadata": {
                        "source": "input",
                        "step": -1,
                        "writes": {"my_key": "value", "market": "DE"},
                    },
                },
            },
            {
                "type": "checkpoint",
                "timestamp": AnyStr(),
                "step": 0,
                "payload": {
                    "config": {
                        "tags": [],
                        "metadata": {"thread_id": "10"},
                        "callbacks": None,
                        "recursion_limit": 25,
                        "configurable": {
                            "thread_id": "10",
                            "checkpoint_ns": "",
                            "checkpoint_id": AnyStr(),
                        },
                    },
                    "values": {
                        "my_key": "value",
                        "market": "DE",
                    },
                    "metadata": {
                        "source": "loop",
                        "step": 0,
                        "writes": None,
                    },
                },
            },
            {
                "type": "task",
                "timestamp": AnyStr(),
                "step": 1,
                "payload": {
                    "id": "7b7b0713-e958-5d07-803c-c9910a7cc162",
                    "name": "prepare",
                    "input": {"my_key": "value", "market": "DE"},
                    "triggers": ["start:prepare"],
                },
            },
            {
                "type": "task_result",
                "timestamp": AnyStr(),
                "step": 1,
                "payload": {
                    "id": "7b7b0713-e958-5d07-803c-c9910a7cc162",
                    "name": "prepare",
                    "result": [("my_key", " prepared")],
                },
            },
            {
                "type": "checkpoint",
                "timestamp": AnyStr(),
                "step": 1,
                "payload": {
                    "config": {
                        "tags": [],
                        "metadata": {"thread_id": "10"},
                        "callbacks": None,
                        "recursion_limit": 25,
                        "configurable": {
                            "thread_id": "10",
                            "checkpoint_ns": "",
                            "checkpoint_id": AnyStr(),
                        },
                    },
                    "values": {
                        "my_key": "value prepared",
                        "market": "DE",
                    },
                    "metadata": {
                        "source": "loop",
                        "step": 1,
                        "writes": {"prepare": {"my_key": " prepared"}},
                    },
                },
            },
            {
                "type": "task",
                "timestamp": AnyStr(),
                "step": 2,
                "payload": {
                    "id": "dd9f2fa5-ccfa-5d12-81ec-942563056a08",
                    "name": "tool_two_slow",
                    "input": {"my_key": "value prepared", "market": "DE"},
                    "triggers": ["branch:prepare:condition:tool_two_slow"],
                },
            },
            {
                "type": "task_result",
                "timestamp": AnyStr(),
                "step": 2,
                "payload": {
                    "id": "dd9f2fa5-ccfa-5d12-81ec-942563056a08",
                    "name": "tool_two_slow",
                    "result": [("my_key", " slow")],
                },
            },
            {
                "type": "checkpoint",
                "timestamp": AnyStr(),
                "step": 2,
                "payload": {
                    "config": {
                        "tags": [],
                        "metadata": {"thread_id": "10"},
                        "callbacks": None,
                        "recursion_limit": 25,
                        "configurable": {
                            "thread_id": "10",
                            "checkpoint_ns": "",
                            "checkpoint_id": AnyStr(),
                        },
                    },
                    "values": {
                        "my_key": "value prepared slow",
                        "market": "DE",
                    },
                    "metadata": {
                        "source": "loop",
                        "step": 2,
                        "writes": {"tool_two_slow": {"my_key": " slow"}},
                    },
                },
            },
            {
                "type": "task",
                "timestamp": AnyStr(),
                "step": 3,
                "payload": {
                    "id": "9b590c54-15ef-54b1-83a7-140d27b0bc52",
                    "name": "finish",
                    "input": {"my_key": "value prepared slow", "market": "DE"},
                    "triggers": ["branch:prepare:condition::then"],
                },
            },
            {
                "type": "task_result",
                "timestamp": AnyStr(),
                "step": 3,
                "payload": {
                    "id": "9b590c54-15ef-54b1-83a7-140d27b0bc52",
                    "name": "finish",
                    "result": [("my_key", " finished")],
                },
            },
            {
                "type": "checkpoint",
                "timestamp": AnyStr(),
                "step": 3,
                "payload": {
                    "config": {
                        "tags": [],
                        "metadata": {"thread_id": "10"},
                        "callbacks": None,
                        "recursion_limit": 25,
                        "configurable": {
                            "thread_id": "10",
                            "checkpoint_ns": "",
                            "checkpoint_id": AnyStr(),
                        },
                    },
                    "values": {
                        "my_key": "value prepared slow finished",
                        "market": "DE",
                    },
                    "metadata": {
                        "source": "loop",
                        "step": 3,
                        "writes": {"finish": {"my_key": " finished"}},
                    },
                },
            },
        ]

        tool_two = tool_two_graph.compile(
            checkpointer=saver, interrupt_before=["tool_two_fast", "tool_two_slow"]
        )

        # missing thread_id
        with pytest.raises(ValueError, match="thread_id"):
            await tool_two.ainvoke({"my_key": "value", "market": "DE"})

        thread1 = {"configurable": {"thread_id": "1"}}
        # stop when about to enter node
        assert await tool_two.ainvoke({"my_key": "value", "market": "DE"}, thread1) == {
            "my_key": "value prepared",
            "market": "DE",
        }
        assert await tool_two.aget_state(thread1) == StateSnapshot(
            values={"my_key": "value prepared", "market": "DE"},
            next=("tool_two_slow",),
            config=(await tool_two.checkpointer.aget_tuple(thread1)).config,
            created_at=(await tool_two.checkpointer.aget_tuple(thread1)).checkpoint[
                "ts"
            ],
            metadata={
                "source": "loop",
                "step": 1,
                "writes": {"prepare": {"my_key": " prepared"}},
            },
            parent_config=[
                c async for c in tool_two.checkpointer.alist(thread1, limit=2)
            ][-1].config,
        )
        # resume, for same result as above
        assert await tool_two.ainvoke(None, thread1, debug=1) == {
            "my_key": "value prepared slow finished",
            "market": "DE",
        }
        assert await tool_two.aget_state(thread1) == StateSnapshot(
            values={"my_key": "value prepared slow finished", "market": "DE"},
            next=(),
            config=(await tool_two.checkpointer.aget_tuple(thread1)).config,
            created_at=(await tool_two.checkpointer.aget_tuple(thread1)).checkpoint[
                "ts"
            ],
            metadata={
                "source": "loop",
                "step": 3,
                "writes": {"finish": {"my_key": " finished"}},
            },
            parent_config=[
                c async for c in tool_two.checkpointer.alist(thread1, limit=2)
            ][-1].config,
        )

        thread2 = {"configurable": {"thread_id": "2"}}
        # stop when about to enter node
        assert await tool_two.ainvoke({"my_key": "value", "market": "US"}, thread2) == {
            "my_key": "value prepared",
            "market": "US",
        }
        assert await tool_two.aget_state(thread2) == StateSnapshot(
            values={"my_key": "value prepared", "market": "US"},
            next=("tool_two_fast",),
            config=(await tool_two.checkpointer.aget_tuple(thread2)).config,
            created_at=(await tool_two.checkpointer.aget_tuple(thread2)).checkpoint[
                "ts"
            ],
            metadata={
                "source": "loop",
                "step": 1,
                "writes": {"prepare": {"my_key": " prepared"}},
            },
            parent_config=[
                c async for c in tool_two.checkpointer.alist(thread2, limit=2)
            ][-1].config,
        )
        # resume, for same result as above
        assert await tool_two.ainvoke(None, thread2, debug=1) == {
            "my_key": "value prepared fast finished",
            "market": "US",
        }
        assert await tool_two.aget_state(thread2) == StateSnapshot(
            values={"my_key": "value prepared fast finished", "market": "US"},
            next=(),
            config=(await tool_two.checkpointer.aget_tuple(thread2)).config,
            created_at=(await tool_two.checkpointer.aget_tuple(thread2)).checkpoint[
                "ts"
            ],
            metadata={
                "source": "loop",
                "step": 3,
                "writes": {"finish": {"my_key": " finished"}},
            },
            parent_config=[
                c async for c in tool_two.checkpointer.alist(thread2, limit=2)
            ][-1].config,
        )

    async with AsyncSqliteSaver.from_conn_string(":memory:") as saver:
        tool_two = tool_two_graph.compile(
            checkpointer=saver, interrupt_after=["prepare"]
        )

        # missing thread_id
        with pytest.raises(ValueError, match="thread_id"):
            await tool_two.ainvoke({"my_key": "value", "market": "DE"})

        thread1 = {"configurable": {"thread_id": "1"}}
        # stop when about to enter node
        assert await tool_two.ainvoke({"my_key": "value", "market": "DE"}, thread1) == {
            "my_key": "value prepared",
            "market": "DE",
        }
        assert await tool_two.aget_state(thread1) == StateSnapshot(
            values={"my_key": "value prepared", "market": "DE"},
            next=("tool_two_slow",),
            config=(await tool_two.checkpointer.aget_tuple(thread1)).config,
            created_at=(await tool_two.checkpointer.aget_tuple(thread1)).checkpoint[
                "ts"
            ],
            metadata={
                "source": "loop",
                "step": 1,
                "writes": {"prepare": {"my_key": " prepared"}},
            },
            parent_config=[
                c async for c in tool_two.checkpointer.alist(thread1, limit=2)
            ][-1].config,
        )
        # resume, for same result as above
        assert await tool_two.ainvoke(None, thread1, debug=1) == {
            "my_key": "value prepared slow finished",
            "market": "DE",
        }
        assert await tool_two.aget_state(thread1) == StateSnapshot(
            values={"my_key": "value prepared slow finished", "market": "DE"},
            next=(),
            config=(await tool_two.checkpointer.aget_tuple(thread1)).config,
            created_at=(await tool_two.checkpointer.aget_tuple(thread1)).checkpoint[
                "ts"
            ],
            metadata={
                "source": "loop",
                "step": 3,
                "writes": {"finish": {"my_key": " finished"}},
            },
            parent_config=[
                c async for c in tool_two.checkpointer.alist(thread1, limit=2)
            ][-1].config,
        )

        thread2 = {"configurable": {"thread_id": "2"}}
        # stop when about to enter node
        assert await tool_two.ainvoke({"my_key": "value", "market": "US"}, thread2) == {
            "my_key": "value prepared",
            "market": "US",
        }
        assert await tool_two.aget_state(thread2) == StateSnapshot(
            values={"my_key": "value prepared", "market": "US"},
            next=("tool_two_fast",),
            config=(await tool_two.checkpointer.aget_tuple(thread2)).config,
            created_at=(await tool_two.checkpointer.aget_tuple(thread2)).checkpoint[
                "ts"
            ],
            metadata={
                "source": "loop",
                "step": 1,
                "writes": {"prepare": {"my_key": " prepared"}},
            },
            parent_config=[
                c async for c in tool_two.checkpointer.alist(thread2, limit=2)
            ][-1].config,
        )
        # resume, for same result as above
        assert await tool_two.ainvoke(None, thread2, debug=1) == {
            "my_key": "value prepared fast finished",
            "market": "US",
        }
        assert await tool_two.aget_state(thread2) == StateSnapshot(
            values={"my_key": "value prepared fast finished", "market": "US"},
            next=(),
            config=(await tool_two.checkpointer.aget_tuple(thread2)).config,
            created_at=(await tool_two.checkpointer.aget_tuple(thread2)).checkpoint[
                "ts"
            ],
            metadata={
                "source": "loop",
                "step": 3,
                "writes": {"finish": {"my_key": " finished"}},
            },
            parent_config=[
                c async for c in tool_two.checkpointer.alist(thread2, limit=2)
            ][-1].config,
        )

        thread3 = {"configurable": {"thread_id": "3"}}
        # update an empty thread before first run
        uconfig = await tool_two.aupdate_state(
            thread3, {"my_key": "key", "market": "DE"}
        )
        # check current state
        assert await tool_two.aget_state(thread3) == StateSnapshot(
            values={"my_key": "key", "market": "DE"},
            next=("prepare",),
            config=uconfig,
            created_at=AnyStr(),
            metadata={
                "source": "update",
                "step": 0,
                "writes": {START: {"my_key": "key", "market": "DE"}},
            },
        )
        # run from this point
        assert await tool_two.ainvoke(None, thread3) == {
            "my_key": "key prepared",
            "market": "DE",
        }
        # get state after first node
        assert await tool_two.aget_state(thread3) == StateSnapshot(
            values={"my_key": "key prepared", "market": "DE"},
            next=("tool_two_slow",),
            config=(await tool_two.checkpointer.aget_tuple(thread3)).config,
            created_at=(await tool_two.checkpointer.aget_tuple(thread3)).checkpoint[
                "ts"
            ],
            metadata={
                "source": "loop",
                "step": 1,
                "writes": {"prepare": {"my_key": " prepared"}},
            },
            parent_config=uconfig,
        )
        # resume, for same result as above
        assert await tool_two.ainvoke(None, thread3, debug=1) == {
            "my_key": "key prepared slow finished",
            "market": "DE",
        }
        assert await tool_two.aget_state(thread3) == StateSnapshot(
            values={"my_key": "key prepared slow finished", "market": "DE"},
            next=(),
            config=(await tool_two.checkpointer.aget_tuple(thread3)).config,
            created_at=(await tool_two.checkpointer.aget_tuple(thread3)).checkpoint[
                "ts"
            ],
            metadata={
                "source": "loop",
                "step": 3,
                "writes": {"finish": {"my_key": " finished"}},
            },
            parent_config=[
                c async for c in tool_two.checkpointer.alist(thread3, limit=2)
            ][-1].config,
        )


async def test_in_one_fan_out_state_graph_waiting_edge() -> None:
    def sorted_add(
        x: list[str], y: Union[list[str], list[tuple[str, str]]]
    ) -> list[str]:
        if isinstance(y[0], tuple):
            for rem, _ in y:
                x.remove(rem)
            y = [t[1] for t in y]
        return sorted(operator.add(x, y))

    class State(TypedDict, total=False):
        query: str
        answer: str
        docs: Annotated[list[str], sorted_add]

    async def rewrite_query(data: State) -> State:
        return {"query": f'query: {data["query"]}'}

    async def analyzer_one(data: State) -> State:
        return {"query": f'analyzed: {data["query"]}'}

    async def retriever_one(data: State) -> State:
        return {"docs": ["doc1", "doc2"]}

    async def retriever_two(data: State) -> State:
        await asyncio.sleep(0.1)
        return {"docs": ["doc3", "doc4"]}

    async def qa(data: State) -> State:
        return {"answer": ",".join(data["docs"])}

    workflow = StateGraph(State)

    workflow.add_node("rewrite_query", rewrite_query)
    workflow.add_node("analyzer_one", analyzer_one)
    workflow.add_node("retriever_one", retriever_one)
    workflow.add_node("retriever_two", retriever_two)
    workflow.add_node("qa", qa)

    workflow.set_entry_point("rewrite_query")
    workflow.add_edge("rewrite_query", "analyzer_one")
    workflow.add_edge("analyzer_one", "retriever_one")
    workflow.add_edge("rewrite_query", "retriever_two")
    workflow.add_edge(["retriever_one", "retriever_two"], "qa")
    workflow.set_finish_point("qa")

    app = workflow.compile()

    assert await app.ainvoke({"query": "what is weather in sf"}) == {
        "query": "analyzed: query: what is weather in sf",
        "docs": ["doc1", "doc2", "doc3", "doc4"],
        "answer": "doc1,doc2,doc3,doc4",
    }

    assert [c async for c in app.astream({"query": "what is weather in sf"})] == [
        {"rewrite_query": {"query": "query: what is weather in sf"}},
        {"analyzer_one": {"query": "analyzed: query: what is weather in sf"}},
        {"retriever_two": {"docs": ["doc3", "doc4"]}},
        {"retriever_one": {"docs": ["doc1", "doc2"]}},
        {"qa": {"answer": "doc1,doc2,doc3,doc4"}},
    ]

    app_w_interrupt = workflow.compile(
        checkpointer=MemorySaverAssertImmutable(),
        interrupt_after=["retriever_one"],
    )
    config = {"configurable": {"thread_id": "1"}}

    assert [
        c
        async for c in app_w_interrupt.astream(
            {"query": "what is weather in sf"}, config
        )
    ] == [
        {"rewrite_query": {"query": "query: what is weather in sf"}},
        {"analyzer_one": {"query": "analyzed: query: what is weather in sf"}},
        {"retriever_two": {"docs": ["doc3", "doc4"]}},
        {"retriever_one": {"docs": ["doc1", "doc2"]}},
    ]

    assert [c async for c in app_w_interrupt.astream(None, config)] == [
        {"qa": {"answer": "doc1,doc2,doc3,doc4"}},
    ]


async def test_in_one_fan_out_state_graph_waiting_edge_via_branch(
    snapshot: SnapshotAssertion,
) -> None:
    def sorted_add(
        x: list[str], y: Union[list[str], list[tuple[str, str]]]
    ) -> list[str]:
        if isinstance(y[0], tuple):
            for rem, _ in y:
                x.remove(rem)
            y = [t[1] for t in y]
        return sorted(operator.add(x, y))

    class State(TypedDict, total=False):
        query: str
        answer: str
        docs: Annotated[list[str], sorted_add]

    async def rewrite_query(data: State) -> State:
        return {"query": f'query: {data["query"]}'}

    async def analyzer_one(data: State) -> State:
        return {"query": f'analyzed: {data["query"]}'}

    async def retriever_one(data: State) -> State:
        return {"docs": ["doc1", "doc2"]}

    async def retriever_two(data: State) -> State:
        await asyncio.sleep(0.1)
        return {"docs": ["doc3", "doc4"]}

    async def qa(data: State) -> State:
        return {"answer": ",".join(data["docs"])}

    workflow = StateGraph(State)

    workflow.add_node("rewrite_query", rewrite_query)
    workflow.add_node("analyzer_one", analyzer_one)
    workflow.add_node("retriever_one", retriever_one)
    workflow.add_node("retriever_two", retriever_two)
    workflow.add_node("qa", qa)

    workflow.set_entry_point("rewrite_query")
    workflow.add_edge("rewrite_query", "analyzer_one")
    workflow.add_edge("analyzer_one", "retriever_one")
    workflow.add_conditional_edges(
        "rewrite_query", lambda _: "retriever_two", {"retriever_two": "retriever_two"}
    )
    workflow.add_edge(["retriever_one", "retriever_two"], "qa")
    workflow.set_finish_point("qa")

    app = workflow.compile()

    assert app.get_graph().draw_ascii() == snapshot

    assert await app.ainvoke({"query": "what is weather in sf"}, debug=True) == {
        "query": "analyzed: query: what is weather in sf",
        "docs": ["doc1", "doc2", "doc3", "doc4"],
        "answer": "doc1,doc2,doc3,doc4",
    }

    assert [c async for c in app.astream({"query": "what is weather in sf"})] == [
        {"rewrite_query": {"query": "query: what is weather in sf"}},
        {"analyzer_one": {"query": "analyzed: query: what is weather in sf"}},
        {"retriever_two": {"docs": ["doc3", "doc4"]}},
        {"retriever_one": {"docs": ["doc1", "doc2"]}},
        {"qa": {"answer": "doc1,doc2,doc3,doc4"}},
    ]

    app_w_interrupt = workflow.compile(
        checkpointer=MemorySaverAssertImmutable(),
        interrupt_after=["retriever_one"],
    )
    config = {"configurable": {"thread_id": "1"}}

    assert [
        c
        async for c in app_w_interrupt.astream(
            {"query": "what is weather in sf"}, config
        )
    ] == [
        {"rewrite_query": {"query": "query: what is weather in sf"}},
        {"analyzer_one": {"query": "analyzed: query: what is weather in sf"}},
        {"retriever_two": {"docs": ["doc3", "doc4"]}},
        {"retriever_one": {"docs": ["doc1", "doc2"]}},
    ]

    assert [c async for c in app_w_interrupt.astream(None, config)] == [
        {"qa": {"answer": "doc1,doc2,doc3,doc4"}},
    ]


async def test_in_one_fan_out_state_graph_waiting_edge_custom_state_class(
    snapshot: SnapshotAssertion, mocker: MockerFixture
) -> None:
    from langchain_core.pydantic_v1 import BaseModel, ValidationError

    setup = mocker.Mock()
    teardown = mocker.Mock()

    @asynccontextmanager
    async def assert_ctx_once() -> AsyncIterator[None]:
        assert setup.call_count == 0
        assert teardown.call_count == 0
        try:
            yield
        finally:
            assert setup.call_count == 1
            assert teardown.call_count == 1
            setup.reset_mock()
            teardown.reset_mock()

    @asynccontextmanager
    async def make_httpx_client() -> AsyncIterator[httpx.AsyncClient]:
        setup()
        async with httpx.AsyncClient() as client:
            try:
                yield client
            finally:
                teardown()

    def sorted_add(
        x: list[str], y: Union[list[str], list[tuple[str, str]]]
    ) -> list[str]:
        if isinstance(y[0], tuple):
            for rem, _ in y:
                x.remove(rem)
            y = [t[1] for t in y]
        return sorted(operator.add(x, y))

    class State(BaseModel):
        class Config:
            arbitrary_types_allowed = True

        query: str
        answer: Optional[str] = None
        docs: Annotated[list[str], sorted_add]
        client: Annotated[httpx.AsyncClient, Context(make_httpx_client)]

    class Input(BaseModel):
        query: str

    class Output(BaseModel):
        answer: str
        docs: list[str]

    class StateUpdate(BaseModel):
        query: Optional[str] = None
        answer: Optional[str] = None
        docs: Optional[list[str]] = None

    async def rewrite_query(data: State) -> State:
        return {"query": f"query: {data.query}"}

    async def analyzer_one(data: State) -> State:
        return StateUpdate(query=f"analyzed: {data.query}")

    async def retriever_one(data: State) -> State:
        return {"docs": ["doc1", "doc2"]}

    async def retriever_two(data: State) -> State:
        await asyncio.sleep(0.1)
        return {"docs": ["doc3", "doc4"]}

    async def qa(data: State) -> State:
        return {"answer": ",".join(data.docs)}

    async def decider(data: State) -> str:
        assert isinstance(data, State)
        return "retriever_two"

    workflow = StateGraph(State, input=Input, output=Output)

    workflow.add_node("rewrite_query", rewrite_query)
    workflow.add_node("analyzer_one", analyzer_one)
    workflow.add_node("retriever_one", retriever_one)
    workflow.add_node("retriever_two", retriever_two)
    workflow.add_node("qa", qa)

    workflow.set_entry_point("rewrite_query")
    workflow.add_edge("rewrite_query", "analyzer_one")
    workflow.add_edge("analyzer_one", "retriever_one")
    workflow.add_conditional_edges(
        "rewrite_query", decider, {"retriever_two": "retriever_two"}
    )
    workflow.add_edge(["retriever_one", "retriever_two"], "qa")
    workflow.set_finish_point("qa")

    app = workflow.compile()

    assert app.get_graph().draw_ascii() == snapshot

    async with assert_ctx_once():
        with pytest.raises(ValidationError):
            await app.ainvoke({"query": {}})

    async with assert_ctx_once():
        assert await app.ainvoke({"query": "what is weather in sf"}) == {
            "docs": ["doc1", "doc2", "doc3", "doc4"],
            "answer": "doc1,doc2,doc3,doc4",
        }

    async with assert_ctx_once():
        assert [c async for c in app.astream({"query": "what is weather in sf"})] == [
            {"rewrite_query": {"query": "query: what is weather in sf"}},
            {"analyzer_one": {"query": "analyzed: query: what is weather in sf"}},
            {"retriever_two": {"docs": ["doc3", "doc4"]}},
            {"retriever_one": {"docs": ["doc1", "doc2"]}},
            {"qa": {"answer": "doc1,doc2,doc3,doc4"}},
        ]

    app_w_interrupt = workflow.compile(
        checkpointer=MemorySaverAssertImmutable(),
        interrupt_after=["retriever_one"],
    )
    config = {"configurable": {"thread_id": "1"}}

    async with assert_ctx_once():
        assert [
            c
            async for c in app_w_interrupt.astream(
                {"query": "what is weather in sf"}, config
            )
        ] == [
            {"rewrite_query": {"query": "query: what is weather in sf"}},
            {"analyzer_one": {"query": "analyzed: query: what is weather in sf"}},
            {"retriever_two": {"docs": ["doc3", "doc4"]}},
            {"retriever_one": {"docs": ["doc1", "doc2"]}},
        ]

    async with assert_ctx_once():
        assert [c async for c in app_w_interrupt.astream(None, config)] == [
            {"qa": {"answer": "doc1,doc2,doc3,doc4"}},
        ]

    assert await app_w_interrupt.aget_state(config) == StateSnapshot(
        values={
            "query": "analyzed: query: what is weather in sf",
            "answer": "doc1,doc2,doc3,doc4",
            "docs": ["doc1", "doc2", "doc3", "doc4"],
        },
        next=(),
        config={
            "configurable": {
                "thread_id": "1",
                "checkpoint_ns": "",
                "checkpoint_id": AnyStr(),
            }
        },
        metadata={
            "source": "loop",
            "writes": {"qa": {"answer": "doc1,doc2,doc3,doc4"}},
            "step": 4,
        },
        created_at=AnyStr(),
        parent_config={
            "configurable": {
                "thread_id": "1",
                "checkpoint_ns": "",
                "checkpoint_id": AnyStr(),
            }
        },
    )

    async with assert_ctx_once():
        assert await app_w_interrupt.aupdate_state(
            config, {"docs": ["doc5"]}, as_node="rewrite_query"
        ) == {
            "configurable": {
                "thread_id": "1",
                "checkpoint_id": AnyStr(),
                "checkpoint_ns": "",
            }
        }


async def test_in_one_fan_out_state_graph_waiting_edge_custom_state_class_pydantic2(
    snapshot: SnapshotAssertion,
) -> None:
    from pydantic import BaseModel, ValidationError

    def sorted_add(
        x: list[str], y: Union[list[str], list[tuple[str, str]]]
    ) -> list[str]:
        if isinstance(y[0], tuple):
            for rem, _ in y:
                x.remove(rem)
            y = [t[1] for t in y]
        return sorted(operator.add(x, y))

    class InnerObject(BaseModel):
        yo: int

    class State(BaseModel):
        query: str
        inner: InnerObject
        answer: Optional[str] = None
        docs: Annotated[list[str], sorted_add]

    class StateUpdate(BaseModel):
        query: Optional[str] = None
        answer: Optional[str] = None
        docs: Optional[list[str]] = None

    async def rewrite_query(data: State) -> State:
        return {"query": f"query: {data.query}"}

    async def analyzer_one(data: State) -> State:
        return StateUpdate(query=f"analyzed: {data.query}")

    async def retriever_one(data: State) -> State:
        return {"docs": ["doc1", "doc2"]}

    async def retriever_two(data: State) -> State:
        await asyncio.sleep(0.1)
        return {"docs": ["doc3", "doc4"]}

    async def qa(data: State) -> State:
        return {"answer": ",".join(data.docs)}

    async def decider(data: State) -> str:
        assert isinstance(data, State)
        return "retriever_two"

    workflow = StateGraph(State)

    workflow.add_node("rewrite_query", rewrite_query)
    workflow.add_node("analyzer_one", analyzer_one)
    workflow.add_node("retriever_one", retriever_one)
    workflow.add_node("retriever_two", retriever_two)
    workflow.add_node("qa", qa)

    workflow.set_entry_point("rewrite_query")
    workflow.add_edge("rewrite_query", "analyzer_one")
    workflow.add_edge("analyzer_one", "retriever_one")
    workflow.add_conditional_edges(
        "rewrite_query", decider, {"retriever_two": "retriever_two"}
    )
    workflow.add_edge(["retriever_one", "retriever_two"], "qa")
    workflow.set_finish_point("qa")

    app = workflow.compile()

    assert app.get_graph().draw_mermaid(with_styles=False) == snapshot
    assert app.get_input_schema().schema() == snapshot
    assert app.get_output_schema().schema() == snapshot

    with pytest.raises(ValidationError):
        await app.ainvoke({"query": {}})

    assert await app.ainvoke(
        {"query": "what is weather in sf", "inner": {"yo": 1}}
    ) == {
        "query": "analyzed: query: what is weather in sf",
        "docs": ["doc1", "doc2", "doc3", "doc4"],
        "answer": "doc1,doc2,doc3,doc4",
        "inner": {"yo": 1},
    }

    assert [
        c
        async for c in app.astream(
            {"query": "what is weather in sf", "inner": {"yo": 1}}
        )
    ] == [
        {"rewrite_query": {"query": "query: what is weather in sf"}},
        {"analyzer_one": {"query": "analyzed: query: what is weather in sf"}},
        {"retriever_two": {"docs": ["doc3", "doc4"]}},
        {"retriever_one": {"docs": ["doc1", "doc2"]}},
        {"qa": {"answer": "doc1,doc2,doc3,doc4"}},
    ]

    app_w_interrupt = workflow.compile(
        checkpointer=MemorySaverAssertImmutable(),
        interrupt_after=["retriever_one"],
    )
    config = {"configurable": {"thread_id": "1"}}

    assert [
        c
        async for c in app_w_interrupt.astream(
            {"query": "what is weather in sf", "inner": {"yo": 1}}, config
        )
    ] == [
        {"rewrite_query": {"query": "query: what is weather in sf"}},
        {"analyzer_one": {"query": "analyzed: query: what is weather in sf"}},
        {"retriever_two": {"docs": ["doc3", "doc4"]}},
        {"retriever_one": {"docs": ["doc1", "doc2"]}},
    ]

    assert [c async for c in app_w_interrupt.astream(None, config)] == [
        {"qa": {"answer": "doc1,doc2,doc3,doc4"}},
    ]

    assert await app_w_interrupt.aupdate_state(
        config, {"docs": ["doc5"]}, as_node="rewrite_query"
    ) == {
        "configurable": {
            "thread_id": "1",
            "checkpoint_id": AnyStr(),
            "checkpoint_ns": "",
        }
    }


async def test_in_one_fan_out_state_graph_waiting_edge_plus_regular() -> None:
    def sorted_add(
        x: list[str], y: Union[list[str], list[tuple[str, str]]]
    ) -> list[str]:
        if isinstance(y[0], tuple):
            for rem, _ in y:
                x.remove(rem)
            y = [t[1] for t in y]
        return sorted(operator.add(x, y))

    class State(TypedDict, total=False):
        query: str
        answer: str
        docs: Annotated[list[str], sorted_add]

    async def rewrite_query(data: State) -> State:
        return {"query": f'query: {data["query"]}'}

    async def analyzer_one(data: State) -> State:
        await asyncio.sleep(0.1)
        return {"query": f'analyzed: {data["query"]}'}

    async def retriever_one(data: State) -> State:
        return {"docs": ["doc1", "doc2"]}

    async def retriever_two(data: State) -> State:
        await asyncio.sleep(0.2)
        return {"docs": ["doc3", "doc4"]}

    async def qa(data: State) -> State:
        return {"answer": ",".join(data["docs"])}

    workflow = StateGraph(State)

    workflow.add_node("rewrite_query", rewrite_query)
    workflow.add_node("analyzer_one", analyzer_one)
    workflow.add_node("retriever_one", retriever_one)
    workflow.add_node("retriever_two", retriever_two)
    workflow.add_node("qa", qa)

    workflow.set_entry_point("rewrite_query")
    workflow.add_edge("rewrite_query", "analyzer_one")
    workflow.add_edge("analyzer_one", "retriever_one")
    workflow.add_edge("rewrite_query", "retriever_two")
    workflow.add_edge(["retriever_one", "retriever_two"], "qa")
    workflow.set_finish_point("qa")

    # silly edge, to make sure having been triggered before doesn't break
    # semantics of named barrier (== waiting edges)
    workflow.add_edge("rewrite_query", "qa")

    app = workflow.compile()

    assert await app.ainvoke({"query": "what is weather in sf"}) == {
        "query": "analyzed: query: what is weather in sf",
        "docs": ["doc1", "doc2", "doc3", "doc4"],
        "answer": "doc1,doc2,doc3,doc4",
    }

    assert [c async for c in app.astream({"query": "what is weather in sf"})] == [
        {"rewrite_query": {"query": "query: what is weather in sf"}},
        {"qa": {"answer": ""}},
        {"analyzer_one": {"query": "analyzed: query: what is weather in sf"}},
        {"retriever_two": {"docs": ["doc3", "doc4"]}},
        {"retriever_one": {"docs": ["doc1", "doc2"]}},
        {"qa": {"answer": "doc1,doc2,doc3,doc4"}},
    ]

    app_w_interrupt = workflow.compile(
        checkpointer=MemorySaverAssertImmutable(),
        interrupt_after=["retriever_one"],
    )
    config = {"configurable": {"thread_id": "1"}}

    assert [
        c
        async for c in app_w_interrupt.astream(
            {"query": "what is weather in sf"}, config
        )
    ] == [
        {"rewrite_query": {"query": "query: what is weather in sf"}},
        {"qa": {"answer": ""}},
        {"analyzer_one": {"query": "analyzed: query: what is weather in sf"}},
        {"retriever_two": {"docs": ["doc3", "doc4"]}},
        {"retriever_one": {"docs": ["doc1", "doc2"]}},
    ]

    assert [c async for c in app_w_interrupt.astream(None, config)] == [
        {"qa": {"answer": "doc1,doc2,doc3,doc4"}},
    ]


async def test_in_one_fan_out_state_graph_waiting_edge_multiple() -> None:
    def sorted_add(
        x: list[str], y: Union[list[str], list[tuple[str, str]]]
    ) -> list[str]:
        if isinstance(y[0], tuple):
            for rem, _ in y:
                x.remove(rem)
            y = [t[1] for t in y]
        return sorted(operator.add(x, y))

    class State(TypedDict, total=False):
        query: str
        answer: str
        docs: Annotated[list[str], sorted_add]

    async def rewrite_query(data: State) -> State:
        return {"query": f'query: {data["query"]}'}

    async def analyzer_one(data: State) -> State:
        return {"query": f'analyzed: {data["query"]}'}

    async def retriever_one(data: State) -> State:
        return {"docs": ["doc1", "doc2"]}

    async def retriever_two(data: State) -> State:
        await asyncio.sleep(0.1)
        return {"docs": ["doc3", "doc4"]}

    async def qa(data: State) -> State:
        return {"answer": ",".join(data["docs"])}

    async def decider(data: State) -> None:
        return None

    def decider_cond(data: State) -> str:
        if data["query"].count("analyzed") > 1:
            return "qa"
        else:
            return "rewrite_query"

    workflow = StateGraph(State)

    workflow.add_node("rewrite_query", rewrite_query)
    workflow.add_node("analyzer_one", analyzer_one)
    workflow.add_node("retriever_one", retriever_one)
    workflow.add_node("retriever_two", retriever_two)
    workflow.add_node("decider", decider)
    workflow.add_node("qa", qa)

    workflow.set_entry_point("rewrite_query")
    workflow.add_edge("rewrite_query", "analyzer_one")
    workflow.add_edge("analyzer_one", "retriever_one")
    workflow.add_edge("rewrite_query", "retriever_two")
    workflow.add_edge(["retriever_one", "retriever_two"], "decider")
    workflow.add_conditional_edges("decider", decider_cond)
    workflow.set_finish_point("qa")

    app = workflow.compile()

    assert await app.ainvoke({"query": "what is weather in sf"}) == {
        "query": "analyzed: query: analyzed: query: what is weather in sf",
        "answer": "doc1,doc1,doc2,doc2,doc3,doc3,doc4,doc4",
        "docs": ["doc1", "doc1", "doc2", "doc2", "doc3", "doc3", "doc4", "doc4"],
    }

    assert [c async for c in app.astream({"query": "what is weather in sf"})] == [
        {"rewrite_query": {"query": "query: what is weather in sf"}},
        {"analyzer_one": {"query": "analyzed: query: what is weather in sf"}},
        {"retriever_two": {"docs": ["doc3", "doc4"]}},
        {"retriever_one": {"docs": ["doc1", "doc2"]}},
        {"decider": None},
        {"rewrite_query": {"query": "query: analyzed: query: what is weather in sf"}},
        {
            "analyzer_one": {
                "query": "analyzed: query: analyzed: query: what is weather in sf"
            }
        },
        {"retriever_two": {"docs": ["doc3", "doc4"]}},
        {"retriever_one": {"docs": ["doc1", "doc2"]}},
        {"decider": None},
        {"qa": {"answer": "doc1,doc1,doc2,doc2,doc3,doc3,doc4,doc4"}},
    ]


async def test_in_one_fan_out_state_graph_waiting_edge_multiple_cond_edge() -> None:
    def sorted_add(
        x: list[str], y: Union[list[str], list[tuple[str, str]]]
    ) -> list[str]:
        if isinstance(y[0], tuple):
            for rem, _ in y:
                x.remove(rem)
            y = [t[1] for t in y]
        return sorted(operator.add(x, y))

    class State(TypedDict, total=False):
        query: str
        answer: str
        docs: Annotated[list[str], sorted_add]

    async def rewrite_query(data: State) -> State:
        return {"query": f'query: {data["query"]}'}

    async def retriever_picker(data: State) -> list[str]:
        return ["analyzer_one", "retriever_two"]

    async def analyzer_one(data: State) -> State:
        return {"query": f'analyzed: {data["query"]}'}

    async def retriever_one(data: State) -> State:
        return {"docs": ["doc1", "doc2"]}

    async def retriever_two(data: State) -> State:
        await asyncio.sleep(0.1)
        return {"docs": ["doc3", "doc4"]}

    async def qa(data: State) -> State:
        return {"answer": ",".join(data["docs"])}

    async def decider(data: State) -> None:
        return None

    def decider_cond(data: State) -> str:
        if data["query"].count("analyzed") > 1:
            return "qa"
        else:
            return "rewrite_query"

    workflow = StateGraph(State)

    workflow.add_node("rewrite_query", rewrite_query)
    workflow.add_node("analyzer_one", analyzer_one)
    workflow.add_node("retriever_one", retriever_one)
    workflow.add_node("retriever_two", retriever_two)
    workflow.add_node("decider", decider)
    workflow.add_node("qa", qa)

    workflow.set_entry_point("rewrite_query")
    workflow.add_conditional_edges("rewrite_query", retriever_picker)
    workflow.add_edge("analyzer_one", "retriever_one")
    workflow.add_edge(["retriever_one", "retriever_two"], "decider")
    workflow.add_conditional_edges("decider", decider_cond)
    workflow.set_finish_point("qa")

    app = workflow.compile()

    assert await app.ainvoke({"query": "what is weather in sf"}) == {
        "query": "analyzed: query: analyzed: query: what is weather in sf",
        "answer": "doc1,doc1,doc2,doc2,doc3,doc3,doc4,doc4",
        "docs": ["doc1", "doc1", "doc2", "doc2", "doc3", "doc3", "doc4", "doc4"],
    }

    assert [c async for c in app.astream({"query": "what is weather in sf"})] == [
        {"rewrite_query": {"query": "query: what is weather in sf"}},
        {"analyzer_one": {"query": "analyzed: query: what is weather in sf"}},
        {"retriever_two": {"docs": ["doc3", "doc4"]}},
        {"retriever_one": {"docs": ["doc1", "doc2"]}},
        {"decider": None},
        {"rewrite_query": {"query": "query: analyzed: query: what is weather in sf"}},
        {
            "analyzer_one": {
                "query": "analyzed: query: analyzed: query: what is weather in sf"
            }
        },
        {"retriever_two": {"docs": ["doc3", "doc4"]}},
        {"retriever_one": {"docs": ["doc1", "doc2"]}},
        {"decider": None},
        {"qa": {"answer": "doc1,doc1,doc2,doc2,doc3,doc3,doc4,doc4"}},
    ]


async def test_nested_graph(snapshot: SnapshotAssertion) -> None:
    def never_called_fn(state: Any):
        assert 0, "This function should never be called"

    never_called = RunnableLambda(never_called_fn)

    class InnerState(TypedDict):
        my_key: str
        my_other_key: str

    def up(state: InnerState):
        return {"my_key": state["my_key"] + " there", "my_other_key": state["my_key"]}

    inner = StateGraph(InnerState)
    inner.add_node("up", up)
    inner.set_entry_point("up")
    inner.set_finish_point("up")

    class State(TypedDict):
        my_key: str
        never_called: Any

    async def side(state: State):
        return {"my_key": state["my_key"] + " and back again"}

    graph = StateGraph(State)
    graph.add_node("inner", inner.compile())
    graph.add_node("side", side)
    graph.set_entry_point("inner")
    graph.add_edge("inner", "side")
    graph.set_finish_point("side")

    app = graph.compile()

    assert app.get_graph().draw_ascii() == snapshot
    assert await app.ainvoke({"my_key": "my value", "never_called": never_called}) == {
        "my_key": "my value there and back again",
        "never_called": never_called,
    }
    assert [
        chunk
        async for chunk in app.astream(
            {"my_key": "my value", "never_called": never_called}
        )
    ] == [
        {"inner": {"my_key": "my value there"}},
        {"side": {"my_key": "my value there and back again"}},
    ]
    assert [
        chunk
        async for chunk in app.astream(
            {"my_key": "my value", "never_called": never_called}, stream_mode="values"
        )
    ] == [
        {"my_key": "my value", "never_called": never_called},
        {"my_key": "my value there", "never_called": never_called},
        {"my_key": "my value there and back again", "never_called": never_called},
    ]
    times_called = 0
    async for event in app.astream_events(
        {"my_key": "my value", "never_called": never_called},
        version="v2",
        config={"run_id": UUID(int=0)},
        stream_mode="values",
    ):
        if event["event"] == "on_chain_end" and event["run_id"] == str(UUID(int=0)):
            times_called += 1
            assert event["data"] == {
                "output": {
                    "my_key": "my value there and back again",
                    "never_called": never_called,
                }
            }
    assert times_called == 1
    times_called = 0
    async for event in app.astream_events(
        {"my_key": "my value", "never_called": never_called},
        version="v2",
        config={"run_id": UUID(int=0)},
    ):
        if event["event"] == "on_chain_end" and event["run_id"] == str(UUID(int=0)):
            times_called += 1
            assert event["data"] == {
                "output": {
                    "my_key": "my value there and back again",
                    "never_called": never_called,
                }
            }
    assert times_called == 1

    chain = app | RunnablePassthrough()

    assert await chain.ainvoke(
        {"my_key": "my value", "never_called": never_called}
    ) == {
        "my_key": "my value there and back again",
        "never_called": never_called,
    }
    assert [
        chunk
        async for chunk in chain.astream(
            {"my_key": "my value", "never_called": never_called}
        )
    ] == [
        {"inner": {"my_key": "my value there"}},
        {"side": {"my_key": "my value there and back again"}},
    ]
    times_called = 0
    async for event in chain.astream_events(
        {"my_key": "my value", "never_called": never_called},
        version="v2",
        config={"run_id": UUID(int=0)},
    ):
        if event["event"] == "on_chain_end" and event["run_id"] == str(UUID(int=0)):
            times_called += 1
            assert event["data"] == {
                "output": [
                    {"inner": {"my_key": "my value there"}},
                    {"side": {"my_key": "my value there and back again"}},
                ]
            }
    assert times_called == 1


@pytest.mark.repeat(10)
@pytest.mark.parametrize(
    "checkpointer_name",
    ["memory", "sqlite_aio", "postgres_aio", "postgres_aio_pipe"],
)
async def test_nested_graph_interrupts(
    request: pytest.FixtureRequest, checkpointer_name: str
) -> None:
    checkpointer = request.getfixturevalue("checkpointer_" + checkpointer_name)

    class InnerState(TypedDict):
        my_key: str
        my_other_key: str

    async def inner_1(state: InnerState):
        return {
            "my_key": state["my_key"] + " here",
            "my_other_key": state["my_key"],
        }

    async def inner_2(state: InnerState):
        return {
            "my_key": state["my_key"] + " and there",
            "my_other_key": state["my_key"],
        }

    inner = StateGraph(InnerState)
    inner.add_node("inner_1", inner_1)
    inner.add_node("inner_2", inner_2)
    inner.add_edge("inner_1", "inner_2")
    inner.set_entry_point("inner_1")
    inner.set_finish_point("inner_2")

    class State(TypedDict):
        my_key: str

    async def outer_1(state: State):
        return {"my_key": "hi " + state["my_key"]}

    async def outer_2(state: State):
        return {"my_key": state["my_key"] + " and back again"}

    graph = StateGraph(State)
    graph.add_node("outer_1", outer_1)
    graph.add_node("inner", inner.compile(interrupt_before=["inner_2"]))
    graph.add_node("outer_2", outer_2)
    graph.set_entry_point("outer_1")
    graph.add_edge("outer_1", "inner")
    graph.add_edge("inner", "outer_2")
    graph.set_finish_point("outer_2")

    app = graph.compile(checkpointer=checkpointer)

    # test invoke w/ nested interrupt
    config = {"configurable": {"thread_id": "1"}}
    assert await app.ainvoke({"my_key": "my value"}, config, debug=True) == {
        "my_key": "hi my value",
    }
    assert [s async for s in app.aget_state_history(config)] == [
        StateSnapshot(
            values={"my_key": "hi my value"},
            next=("inner",),
            config={
                "configurable": {
                    "thread_id": "1",
                    "checkpoint_ns": "",
                    "checkpoint_id": AnyStr(),
                }
            },
            metadata={
                "source": "loop",
                "writes": {"outer_1": {"my_key": "hi my value"}},
                "step": 1,
            },
            created_at=AnyStr(),
            parent_config={
                "configurable": {
                    "thread_id": "1",
                    "checkpoint_ns": "",
                    "checkpoint_id": AnyStr(),
                }
            },
        ),
        StateSnapshot(
            values={"my_key": "my value"},
            next=("outer_1",),
            config={
                "configurable": {
                    "thread_id": "1",
                    "checkpoint_ns": "",
                    "checkpoint_id": AnyStr(),
                }
            },
            metadata={"source": "loop", "writes": None, "step": 0},
            created_at=AnyStr(),
            parent_config={
                "configurable": {
                    "thread_id": "1",
                    "checkpoint_ns": "",
                    "checkpoint_id": AnyStr(),
                }
            },
        ),
        StateSnapshot(
            values={},
            next=("__start__",),
            config={
                "configurable": {
                    "thread_id": "1",
                    "checkpoint_ns": "",
                    "checkpoint_id": AnyStr(),
                }
            },
            metadata={
                "source": "input",
                "writes": {"my_key": "my value"},
                "step": -1,
            },
            created_at=AnyStr(),
            parent_config=None,
        ),
    ]
    assert await app.ainvoke(None, config, debug=True) == {
        "my_key": "hi my value here and there and back again",
    }
    assert [s async for s in app.aget_state_history(config)] == [
        StateSnapshot(
            values={"my_key": "hi my value here and there and back again"},
            next=(),
            config={
                "configurable": {
                    "thread_id": "1",
                    "checkpoint_ns": "",
                    "checkpoint_id": AnyStr(),
                }
            },
            metadata={
                "source": "loop",
                "writes": {
                    "outer_2": {"my_key": "hi my value here and there and back again"}
                },
                "step": 3,
            },
            created_at=AnyStr(),
            parent_config={
                "configurable": {
                    "thread_id": "1",
                    "checkpoint_ns": "",
                    "checkpoint_id": AnyStr(),
                }
            },
        ),
        StateSnapshot(
            values={"my_key": "hi my value here and there"},
            next=("outer_2",),
            config={
                "configurable": {
                    "thread_id": "1",
                    "checkpoint_ns": "",
                    "checkpoint_id": AnyStr(),
                }
            },
            metadata={
                "source": "loop",
                "writes": {"inner": {"my_key": "hi my value here and there"}},
                "step": 2,
            },
            created_at=AnyStr(),
            parent_config={
                "configurable": {
                    "thread_id": "1",
                    "checkpoint_ns": "",
                    "checkpoint_id": AnyStr(),
                }
            },
        ),
        StateSnapshot(
            values={"my_key": "hi my value"},
            next=("inner",),
            config={
                "configurable": {
                    "thread_id": "1",
                    "checkpoint_ns": "",
                    "checkpoint_id": AnyStr(),
                }
            },
            metadata={
                "source": "loop",
                "writes": {"outer_1": {"my_key": "hi my value"}},
                "step": 1,
            },
            created_at=AnyStr(),
            parent_config={
                "configurable": {
                    "thread_id": "1",
                    "checkpoint_ns": "",
                    "checkpoint_id": AnyStr(),
                }
            },
        ),
        StateSnapshot(
            values={"my_key": "my value"},
            next=("outer_1",),
            config={
                "configurable": {
                    "thread_id": "1",
                    "checkpoint_ns": "",
                    "checkpoint_id": AnyStr(),
                }
            },
            metadata={"source": "loop", "writes": None, "step": 0},
            created_at=AnyStr(),
            parent_config={
                "configurable": {
                    "thread_id": "1",
                    "checkpoint_ns": "",
                    "checkpoint_id": AnyStr(),
                }
            },
        ),
        StateSnapshot(
            values={},
            next=("__start__",),
            config={
                "configurable": {
                    "thread_id": "1",
                    "checkpoint_ns": "",
                    "checkpoint_id": AnyStr(),
                }
            },
            metadata={
                "source": "input",
                "writes": {"my_key": "my value"},
                "step": -1,
            },
            created_at=AnyStr(),
            parent_config=None,
        ),
    ]
    # test stream updates w/ nested interrupt
    config = {"configurable": {"thread_id": "2"}}
    assert [c async for c in app.astream({"my_key": "my value"}, config)] == [
        {"outer_1": {"my_key": "hi my value"}},
    ]
    assert [c async for c in app.astream(None, config)] == [
        {"inner": {"my_key": "hi my value here and there"}},
        {"outer_2": {"my_key": "hi my value here and there and back again"}},
    ]

    # test stream values w/ nested interrupt
    config = {"configurable": {"thread_id": "3"}}
    assert [
        c
        async for c in app.astream({"my_key": "my value"}, config, stream_mode="values")
    ] == [
        {
            "my_key": "my value",
        },
        {
            "my_key": "hi my value",
        },
    ]
    assert [c async for c in app.astream(None, config, stream_mode="values")] == [
        {
            "my_key": "hi my value here and there",
        },
        {
            "my_key": "hi my value here and there and back again",
        },
    ]

    # test interrupts BEFORE the node w/ interrupts
    app = graph.compile(checkpointer=checkpointer, interrupt_before=["inner"])
    config = {"configurable": {"thread_id": "4"}}
    assert [
        c
        async for c in app.astream({"my_key": "my value"}, config, stream_mode="values")
    ] == [
        {
            "my_key": "my value",
        },
        {
            "my_key": "hi my value",
        },
    ]
    assert [s async for s in app.aget_state_history(config)] == [
        StateSnapshot(
            values={"my_key": "hi my value"},
            next=("inner",),
            config={
                "configurable": {
                    "thread_id": "4",
                    "checkpoint_ns": "",
                    "checkpoint_id": AnyStr(),
                }
            },
            metadata={
                "source": "loop",
                "writes": {"outer_1": {"my_key": "hi my value"}},
                "step": 1,
            },
            created_at=AnyStr(),
            parent_config={
                "configurable": {
                    "thread_id": "4",
                    "checkpoint_ns": "",
                    "checkpoint_id": AnyStr(),
                }
            },
        ),
        StateSnapshot(
            values={"my_key": "my value"},
            next=("outer_1",),
            config={
                "configurable": {
                    "thread_id": "4",
                    "checkpoint_ns": "",
                    "checkpoint_id": AnyStr(),
                }
            },
            metadata={"source": "loop", "writes": None, "step": 0},
            created_at=AnyStr(),
            parent_config={
                "configurable": {
                    "thread_id": "4",
                    "checkpoint_ns": "",
                    "checkpoint_id": AnyStr(),
                }
            },
        ),
        StateSnapshot(
            values={},
            next=("__start__",),
            config={
                "configurable": {
                    "thread_id": "4",
                    "checkpoint_ns": "",
                    "checkpoint_id": AnyStr(),
                }
            },
            metadata={
                "source": "input",
                "writes": {"my_key": "my value"},
                "step": -1,
            },
            created_at=AnyStr(),
            parent_config=None,
        ),
    ]
    # while we're waiting for the node w/ interrupt inside to finish
    assert [c async for c in app.astream(None, config, stream_mode="values")] == []
    assert [s async for s in app.aget_state_history(config)] == [
        StateSnapshot(
            values={"my_key": "hi my value"},
            next=("inner",),
            config={
                "configurable": {
                    "thread_id": "4",
                    "checkpoint_ns": "",
                    "checkpoint_id": AnyStr(),
                }
            },
            metadata={
                "source": "loop",
                "writes": {"outer_1": {"my_key": "hi my value"}},
                "step": 1,
            },
            created_at=AnyStr(),
            parent_config={
                "configurable": {
                    "thread_id": "4",
                    "checkpoint_ns": "",
                    "checkpoint_id": AnyStr(),
                }
            },
        ),
        StateSnapshot(
            values={"my_key": "my value"},
            next=("outer_1",),
            config={
                "configurable": {
                    "thread_id": "4",
                    "checkpoint_ns": "",
                    "checkpoint_id": AnyStr(),
                }
            },
            metadata={"source": "loop", "writes": None, "step": 0},
            created_at=AnyStr(),
            parent_config={
                "configurable": {
                    "thread_id": "4",
                    "checkpoint_ns": "",
                    "checkpoint_id": AnyStr(),
                }
            },
        ),
        StateSnapshot(
            values={},
            next=("__start__",),
            config={
                "configurable": {
                    "thread_id": "4",
                    "checkpoint_ns": "",
                    "checkpoint_id": AnyStr(),
                }
            },
            metadata={
                "source": "input",
                "writes": {"my_key": "my value"},
                "step": -1,
            },
            created_at=AnyStr(),
            parent_config=None,
        ),
    ]
    assert [c async for c in app.astream(None, config, stream_mode="values")] == [
        {
            "my_key": "hi my value here and there",
        },
        {
            "my_key": "hi my value here and there and back again",
        },
    ]
    assert [s async for s in app.aget_state_history(config)] == [
        StateSnapshot(
            values={"my_key": "hi my value here and there and back again"},
            next=(),
            config={
                "configurable": {
                    "thread_id": "4",
                    "checkpoint_ns": "",
                    "checkpoint_id": AnyStr(),
                }
            },
            metadata={
                "source": "loop",
                "writes": {
                    "outer_2": {"my_key": "hi my value here and there and back again"}
                },
                "step": 3,
            },
            created_at=AnyStr(),
            parent_config={
                "configurable": {
                    "thread_id": "4",
                    "checkpoint_ns": "",
                    "checkpoint_id": AnyStr(),
                }
            },
        ),
        StateSnapshot(
            values={"my_key": "hi my value here and there"},
            next=("outer_2",),
            config={
                "configurable": {
                    "thread_id": "4",
                    "checkpoint_ns": "",
                    "checkpoint_id": AnyStr(),
                }
            },
            metadata={
                "source": "loop",
                "writes": {"inner": {"my_key": "hi my value here and there"}},
                "step": 2,
            },
            created_at=AnyStr(),
            parent_config={
                "configurable": {
                    "thread_id": "4",
                    "checkpoint_ns": "",
                    "checkpoint_id": AnyStr(),
                }
            },
        ),
        StateSnapshot(
            values={"my_key": "hi my value"},
            next=("inner",),
            config={
                "configurable": {
                    "thread_id": "4",
                    "checkpoint_ns": "",
                    "checkpoint_id": AnyStr(),
                }
            },
            metadata={
                "source": "loop",
                "writes": {"outer_1": {"my_key": "hi my value"}},
                "step": 1,
            },
            created_at=AnyStr(),
            parent_config={
                "configurable": {
                    "thread_id": "4",
                    "checkpoint_ns": "",
                    "checkpoint_id": AnyStr(),
                }
            },
        ),
        StateSnapshot(
            values={"my_key": "my value"},
            next=("outer_1",),
            config={
                "configurable": {
                    "thread_id": "4",
                    "checkpoint_ns": "",
                    "checkpoint_id": AnyStr(),
                }
            },
            metadata={"source": "loop", "writes": None, "step": 0},
            created_at=AnyStr(),
            parent_config={
                "configurable": {
                    "thread_id": "4",
                    "checkpoint_ns": "",
                    "checkpoint_id": AnyStr(),
                }
            },
        ),
        StateSnapshot(
            values={},
            next=("__start__",),
            config={
                "configurable": {
                    "thread_id": "4",
                    "checkpoint_ns": "",
                    "checkpoint_id": AnyStr(),
                }
            },
            metadata={
                "source": "input",
                "writes": {"my_key": "my value"},
                "step": -1,
            },
            created_at=AnyStr(),
            parent_config=None,
        ),
    ]

    # test interrupts AFTER the node w/ interrupts
    app = graph.compile(checkpointer=checkpointer, interrupt_after=["inner"])
    config = {"configurable": {"thread_id": "5"}}
    assert [
        c
        async for c in app.astream({"my_key": "my value"}, config, stream_mode="values")
    ] == [
        {
            "my_key": "my value",
        },
        {
            "my_key": "hi my value",
        },
    ]
    assert [s async for s in app.aget_state_history(config)] == [
        StateSnapshot(
            values={"my_key": "hi my value"},
            next=("inner",),
            config={
                "configurable": {
                    "thread_id": "5",
                    "checkpoint_ns": "",
                    "checkpoint_id": AnyStr(),
                }
            },
            metadata={
                "source": "loop",
                "writes": {"outer_1": {"my_key": "hi my value"}},
                "step": 1,
            },
            created_at=AnyStr(),
            parent_config={
                "configurable": {
                    "thread_id": "5",
                    "checkpoint_ns": "",
                    "checkpoint_id": AnyStr(),
                }
            },
        ),
        StateSnapshot(
            values={"my_key": "my value"},
            next=("outer_1",),
            config={
                "configurable": {
                    "thread_id": "5",
                    "checkpoint_ns": "",
                    "checkpoint_id": AnyStr(),
                }
            },
            metadata={"source": "loop", "writes": None, "step": 0},
            created_at=AnyStr(),
            parent_config={
                "configurable": {
                    "thread_id": "5",
                    "checkpoint_ns": "",
                    "checkpoint_id": AnyStr(),
                }
            },
        ),
        StateSnapshot(
            values={},
            next=("__start__",),
            config={
                "configurable": {
                    "thread_id": "5",
                    "checkpoint_ns": "",
                    "checkpoint_id": AnyStr(),
                }
            },
            metadata={
                "source": "input",
                "writes": {"my_key": "my value"},
                "step": -1,
            },
            created_at=AnyStr(),
            parent_config=None,
        ),
    ]
    assert [c async for c in app.astream(None, config, stream_mode="values")] == [
        {
            "my_key": "hi my value here and there",
        },
    ]
    assert [s async for s in app.aget_state_history(config)] == [
        StateSnapshot(
            values={"my_key": "hi my value here and there"},
            next=("outer_2",),
            config={
                "configurable": {
                    "thread_id": "5",
                    "checkpoint_ns": "",
                    "checkpoint_id": AnyStr(),
                }
            },
            metadata={
                "source": "loop",
                "writes": {"inner": {"my_key": "hi my value here and there"}},
                "step": 2,
            },
            created_at=AnyStr(),
            parent_config={
                "configurable": {
                    "thread_id": "5",
                    "checkpoint_ns": "",
                    "checkpoint_id": AnyStr(),
                }
            },
        ),
        StateSnapshot(
            values={"my_key": "hi my value"},
            next=("inner",),
            config={
                "configurable": {
                    "thread_id": "5",
                    "checkpoint_ns": "",
                    "checkpoint_id": AnyStr(),
                }
            },
            metadata={
                "source": "loop",
                "writes": {"outer_1": {"my_key": "hi my value"}},
                "step": 1,
            },
            created_at=AnyStr(),
            parent_config={
                "configurable": {
                    "thread_id": "5",
                    "checkpoint_ns": "",
                    "checkpoint_id": AnyStr(),
                }
            },
        ),
        StateSnapshot(
            values={"my_key": "my value"},
            next=("outer_1",),
            config={
                "configurable": {
                    "thread_id": "5",
                    "checkpoint_ns": "",
                    "checkpoint_id": AnyStr(),
                }
            },
            metadata={"source": "loop", "writes": None, "step": 0},
            created_at=AnyStr(),
            parent_config={
                "configurable": {
                    "thread_id": "5",
                    "checkpoint_ns": "",
                    "checkpoint_id": AnyStr(),
                }
            },
        ),
        StateSnapshot(
            values={},
            next=("__start__",),
            config={
                "configurable": {
                    "thread_id": "5",
                    "checkpoint_ns": "",
                    "checkpoint_id": AnyStr(),
                }
            },
            metadata={
                "source": "input",
                "writes": {"my_key": "my value"},
                "step": -1,
            },
            created_at=AnyStr(),
            parent_config=None,
        ),
    ]
    assert [c async for c in app.astream(None, config, stream_mode="values")] == [
        {
            "my_key": "hi my value here and there and back again",
        },
    ]
    assert [s async for s in app.aget_state_history(config)] == [
        StateSnapshot(
            values={"my_key": "hi my value here and there and back again"},
            next=(),
            config={
                "configurable": {
                    "thread_id": "5",
                    "checkpoint_ns": "",
                    "checkpoint_id": AnyStr(),
                }
            },
            metadata={
                "source": "loop",
                "writes": {
                    "outer_2": {"my_key": "hi my value here and there and back again"}
                },
                "step": 3,
            },
            created_at=AnyStr(),
            parent_config={
                "configurable": {
                    "thread_id": "5",
                    "checkpoint_ns": "",
                    "checkpoint_id": AnyStr(),
                }
            },
        ),
        StateSnapshot(
            values={"my_key": "hi my value here and there"},
            next=("outer_2",),
            config={
                "configurable": {
                    "thread_id": "5",
                    "checkpoint_ns": "",
                    "checkpoint_id": AnyStr(),
                }
            },
            metadata={
                "source": "loop",
                "writes": {"inner": {"my_key": "hi my value here and there"}},
                "step": 2,
            },
            created_at=AnyStr(),
            parent_config={
                "configurable": {
                    "thread_id": "5",
                    "checkpoint_ns": "",
                    "checkpoint_id": AnyStr(),
                }
            },
        ),
        StateSnapshot(
            values={"my_key": "hi my value"},
            next=("inner",),
            config={
                "configurable": {
                    "thread_id": "5",
                    "checkpoint_ns": "",
                    "checkpoint_id": AnyStr(),
                }
            },
            metadata={
                "source": "loop",
                "writes": {"outer_1": {"my_key": "hi my value"}},
                "step": 1,
            },
            created_at=AnyStr(),
            parent_config={
                "configurable": {
                    "thread_id": "5",
                    "checkpoint_ns": "",
                    "checkpoint_id": AnyStr(),
                }
            },
        ),
        StateSnapshot(
            values={"my_key": "my value"},
            next=("outer_1",),
            config={
                "configurable": {
                    "thread_id": "5",
                    "checkpoint_ns": "",
                    "checkpoint_id": AnyStr(),
                }
            },
            metadata={"source": "loop", "writes": None, "step": 0},
            created_at=AnyStr(),
            parent_config={
                "configurable": {
                    "thread_id": "5",
                    "checkpoint_ns": "",
                    "checkpoint_id": AnyStr(),
                }
            },
        ),
        StateSnapshot(
            values={},
            next=("__start__",),
            config={
                "configurable": {
                    "thread_id": "5",
                    "checkpoint_ns": "",
                    "checkpoint_id": AnyStr(),
                }
            },
            metadata={
                "source": "input",
                "writes": {"my_key": "my value"},
                "step": -1,
            },
            created_at=AnyStr(),
            parent_config=None,
        ),
    ]

    # test restarting from checkpoint_id
    config = {"configurable": {"thread_id": "6"}}
    app = graph.compile(checkpointer=checkpointer)
    await app.ainvoke({"my_key": "my value"}, config, debug=True)

    state_history = [c async for c in app.aget_state_history(config)]
    assert state_history == [
        StateSnapshot(
            values={"my_key": "hi my value"},
            next=("inner",),
            config={
                "configurable": {
                    "thread_id": "6",
                    "checkpoint_ns": "",
                    "checkpoint_id": AnyStr(),
                }
            },
            metadata={
                "source": "loop",
                "writes": {"outer_1": {"my_key": "hi my value"}},
                "step": 1,
            },
            created_at=AnyStr(),
            parent_config={
                "configurable": {
                    "thread_id": "6",
                    "checkpoint_ns": "",
                    "checkpoint_id": AnyStr(),
                }
            },
        ),
        StateSnapshot(
            values={"my_key": "my value"},
            next=("outer_1",),
            config={
                "configurable": {
                    "thread_id": "6",
                    "checkpoint_ns": "",
                    "checkpoint_id": AnyStr(),
                }
            },
            metadata={"source": "loop", "writes": None, "step": 0},
            created_at=AnyStr(),
            parent_config={
                "configurable": {
                    "thread_id": "6",
                    "checkpoint_ns": "",
                    "checkpoint_id": AnyStr(),
                }
            },
        ),
        StateSnapshot(
            values={},
            next=("__start__",),
            config={
                "configurable": {
                    "thread_id": "6",
                    "checkpoint_ns": "",
                    "checkpoint_id": AnyStr(),
                }
            },
            metadata={
                "source": "input",
                "writes": {"my_key": "my value"},
                "step": -1,
            },
            created_at=AnyStr(),
            parent_config=None,
        ),
    ]

    child_state_history = [
        c
        async for c in app.aget_state_history(
            {"configurable": {"thread_id": "6", "checkpoint_ns": "inner"}}
        )
    ]
    assert child_state_history == [
        StateSnapshot(
            values={"my_key": "hi my value here"},
            next=(),
            config={
                "configurable": {
                    "thread_id": "6",
                    "checkpoint_ns": "inner",
                    "checkpoint_id": AnyStr(),
                }
            },
            metadata={
                "source": "loop",
                "writes": {
                    "inner_1": {
                        "my_key": "hi my value here",
                        "my_other_key": "hi my value",
                    }
                },
                "step": 1,
            },
            created_at=AnyStr(),
            parent_config={
                "configurable": {
                    "thread_id": "6",
                    "checkpoint_ns": "inner",
                    "checkpoint_id": AnyStr(),
                }
            },
        ),
        # there should be a single child checkpoint because we only keep
        # one child checkpoint per parent checkpoint (in which child ran)
    ]

    # check that child snapshot matches id of parent
    child_snapshot = child_state_history[0]
    assert (
        child_snapshot.config["configurable"]["checkpoint_id"]
        == state_history[0].config["configurable"]["checkpoint_id"]
    )
    # check resuming from interrupt w/ checkpoint_id
    interrupt_state_snapshot, before_interrupt_state_snapshot = state_history[:2]
    before_interrupt_config = before_interrupt_state_snapshot.config
    # going to get to interrupt again here
    assert await app.ainvoke(None, before_interrupt_config, debug=True) == {
        "my_key": "hi my value"
    }
    # one more "identical" snapshot than before, at top of list
    assert [s async for s in app.aget_state_history(config)] == [
        StateSnapshot(
            values={"my_key": "hi my value"},
            next=("inner",),
            config={
                "configurable": {
                    "thread_id": "6",
                    "checkpoint_ns": "",
                    "checkpoint_id": AnyStr(),
                }
            },
            metadata={
                "source": "loop",
                "writes": {"outer_1": {"my_key": "hi my value"}},
                "step": 1,
            },
            created_at=AnyStr(),
            parent_config={
                "configurable": {
                    "thread_id": "6",
                    "checkpoint_ns": "",
                    "checkpoint_id": AnyStr(),
                }
            },
        ),
        StateSnapshot(
            values={"my_key": "hi my value"},
            next=("inner",),
            config={
                "configurable": {
                    "thread_id": "6",
                    "checkpoint_ns": "",
                    "checkpoint_id": AnyStr(),
                }
            },
            metadata={
                "source": "loop",
                "writes": {"outer_1": {"my_key": "hi my value"}},
                "step": 1,
            },
            created_at=AnyStr(),
            parent_config={
                "configurable": {
                    "thread_id": "6",
                    "checkpoint_ns": "",
                    "checkpoint_id": AnyStr(),
                }
            },
        ),
        StateSnapshot(
            values={"my_key": "my value"},
            next=("outer_1",),
            config={
                "configurable": {
                    "thread_id": "6",
                    "checkpoint_ns": "",
                    "checkpoint_id": AnyStr(),
                }
            },
            metadata={"source": "loop", "writes": None, "step": 0},
            created_at=AnyStr(),
            parent_config={
                "configurable": {
                    "thread_id": "6",
                    "checkpoint_ns": "",
                    "checkpoint_id": AnyStr(),
                }
            },
        ),
        StateSnapshot(
            values={},
            next=("__start__",),
            config={
                "configurable": {
                    "thread_id": "6",
                    "checkpoint_ns": "",
                    "checkpoint_id": AnyStr(),
                }
            },
            metadata={
                "source": "input",
                "writes": {"my_key": "my value"},
                "step": -1,
            },
            created_at=AnyStr(),
            parent_config=None,
        ),
    ]
    # going to resume from interrupt
    interrupt_config = interrupt_state_snapshot.config
    assert (await app.ainvoke(None, interrupt_config, debug=True)) == {
        "my_key": "hi my value here and there and back again",
    }
    assert [s async for s in app.aget_state_history(config)] == [
        StateSnapshot(
            values={"my_key": "hi my value here and there and back again"},
            next=(),
            config={
                "configurable": {
                    "thread_id": "6",
                    "checkpoint_ns": "",
                    "checkpoint_id": AnyStr(),
                }
            },
            metadata={
                "source": "loop",
                "writes": {
                    "outer_2": {"my_key": "hi my value here and there and back again"}
                },
                "step": 3,
            },
            created_at=AnyStr(),
            parent_config={
                "configurable": {
                    "thread_id": "6",
                    "checkpoint_ns": "",
                    "checkpoint_id": AnyStr(),
                }
            },
        ),
        StateSnapshot(
            values={"my_key": "hi my value here and there"},
            next=("outer_2",),
            config={
                "configurable": {
                    "thread_id": "6",
                    "checkpoint_ns": "",
                    "checkpoint_id": AnyStr(),
                }
            },
            metadata={
                "source": "loop",
                "writes": {"inner": {"my_key": "hi my value here and there"}},
                "step": 2,
            },
            created_at=AnyStr(),
            parent_config={
                "configurable": {
                    "thread_id": "6",
                    "checkpoint_ns": "",
                    "checkpoint_id": AnyStr(),
                }
            },
        ),
        StateSnapshot(
            values={"my_key": "hi my value"},
            next=("inner",),
            config={
                "configurable": {
                    "thread_id": "6",
                    "checkpoint_ns": "",
                    "checkpoint_id": AnyStr(),
                }
            },
            metadata={
                "source": "loop",
                "writes": {"outer_1": {"my_key": "hi my value"}},
                "step": 1,
            },
            created_at=AnyStr(),
            parent_config={
                "configurable": {
                    "thread_id": "6",
                    "checkpoint_ns": "",
                    "checkpoint_id": AnyStr(),
                }
            },
        ),
        StateSnapshot(
            values={"my_key": "hi my value"},
            next=("inner",),
            config={
                "configurable": {
                    "thread_id": "6",
                    "checkpoint_ns": "",
                    "checkpoint_id": AnyStr(),
                }
            },
            metadata={
                "source": "loop",
                "writes": {"outer_1": {"my_key": "hi my value"}},
                "step": 1,
            },
            created_at=AnyStr(),
            parent_config={
                "configurable": {
                    "thread_id": "6",
                    "checkpoint_ns": "",
                    "checkpoint_id": AnyStr(),
                }
            },
        ),
        StateSnapshot(
            values={"my_key": "my value"},
            next=("outer_1",),
            config={
                "configurable": {
                    "thread_id": "6",
                    "checkpoint_ns": "",
                    "checkpoint_id": AnyStr(),
                }
            },
            metadata={"source": "loop", "writes": None, "step": 0},
            created_at=AnyStr(),
            parent_config={
                "configurable": {
                    "thread_id": "6",
                    "checkpoint_ns": "",
                    "checkpoint_id": AnyStr(),
                }
            },
        ),
        StateSnapshot(
            values={},
            next=("__start__",),
            config={
                "configurable": {
                    "thread_id": "6",
                    "checkpoint_ns": "",
                    "checkpoint_id": AnyStr(),
                }
            },
            metadata={
                "source": "input",
                "writes": {"my_key": "my value"},
                "step": -1,
            },
<<<<<<< HEAD
        ]
        assert [s async for s in app.aget_state_history(config)] == [
            StateSnapshot(
                values={"my_key": "hi my value here and there and back again"},
                next=(),
                config={
                    "configurable": {
                        "thread_id": "5",
                        "thread_ts": AnyStr(),
                    }
                },
                metadata={
                    "source": "loop",
                    "writes": {
                        "outer_2": {
                            "my_key": "hi my value here and there and back again"
                        }
                    },
                    "step": 3,
                },
                created_at=AnyStr(),
                parent_config={
                    "configurable": {
                        "thread_id": "5",
                        "thread_ts": AnyStr(),
                    }
                },
            ),
            StateSnapshot(
                values={"my_key": "hi my value here and there"},
                next=("outer_2",),
                config={
                    "configurable": {
                        "thread_id": "5",
                        "thread_ts": AnyStr(),
                    }
                },
                metadata={
                    "source": "loop",
                    "writes": {"inner": {"my_key": "hi my value here and there"}},
                    "step": 2,
                },
                created_at=AnyStr(),
                parent_config={
                    "configurable": {
                        "thread_id": "5",
                        "thread_ts": AnyStr(),
                    }
                },
            ),
            StateSnapshot(
                values={"my_key": "hi my value"},
                next=("inner",),
                config={"configurable": {"thread_id": "5", "thread_ts": AnyStr()}},
                metadata={
                    "source": "loop",
                    "writes": {"outer_1": {"my_key": "hi my value"}},
                    "step": 1,
                },
                created_at=AnyStr(),
                parent_config={
                    "configurable": {"thread_id": "5", "thread_ts": AnyStr()}
                },
            ),
            StateSnapshot(
                values={"my_key": "my value"},
                next=("outer_1",),
                config={"configurable": {"thread_id": "5", "thread_ts": AnyStr()}},
                metadata={"source": "loop", "writes": None, "step": 0},
                created_at=AnyStr(),
                parent_config={
                    "configurable": {"thread_id": "5", "thread_ts": AnyStr()}
                },
            ),
            StateSnapshot(
                values={},
                next=("__start__",),
                config={"configurable": {"thread_id": "5", "thread_ts": AnyStr()}},
                metadata={
                    "source": "input",
                    "writes": {"my_key": "my value"},
                    "step": -1,
                },
                created_at=AnyStr(),
                parent_config=None,
            ),
        ]

        # test restarting from thread_ts
        config = {"configurable": {"thread_id": "6"}}
        app = graph.compile(checkpointer=checkpointer)
        await app.ainvoke({"my_key": "my value"}, config, debug=True)

        state_history = [c async for c in app.aget_state_history(config)]
        assert state_history == [
            StateSnapshot(
                values={"my_key": "hi my value"},
                next=("inner",),
                config={"configurable": {"thread_id": "6", "thread_ts": AnyStr()}},
                metadata={
                    "source": "loop",
                    "writes": {"outer_1": {"my_key": "hi my value"}},
                    "step": 1,
                },
                created_at=AnyStr(),
                parent_config={
                    "configurable": {"thread_id": "6", "thread_ts": AnyStr()}
                },
            ),
            StateSnapshot(
                values={"my_key": "my value"},
                next=("outer_1",),
                config={"configurable": {"thread_id": "6", "thread_ts": AnyStr()}},
                metadata={"source": "loop", "writes": None, "step": 0},
                created_at=AnyStr(),
                parent_config={
                    "configurable": {"thread_id": "6", "thread_ts": AnyStr()}
                },
            ),
            StateSnapshot(
                values={},
                next=("__start__",),
                config={"configurable": {"thread_id": "6", "thread_ts": AnyStr()}},
                metadata={
                    "source": "input",
                    "writes": {"my_key": "my value"},
                    "step": -1,
                },
                created_at=AnyStr(),
                parent_config=None,
            ),
        ]

        child_state_history = [
            c
            async for c in app.aget_state_history(
                {"configurable": {"thread_id": "6__inner"}}
            )
        ]
        assert child_state_history == [
            StateSnapshot(
                values={"my_key": "hi my value here"},
                next=(),
                config={
                    "configurable": {
                        "thread_id": "6__inner",
                        "thread_ts": AnyStr(),
                    }
                },
                metadata={
                    "source": "loop",
                    "writes": {
                        "inner_1": {
                            "my_key": "hi my value here",
                            "my_other_key": "hi my value",
                        }
                    },
                    "step": 1,
                },
                created_at=AnyStr(),
                parent_config={
                    "configurable": {
                        "thread_id": "6__inner",
                        "thread_ts": AnyStr(),
                    }
                },
            ),
        ]

        # check that child snapshot matches id of parent
        child_snapshot = child_state_history[0]
        assert (
            child_snapshot.config["configurable"]["thread_ts"]
            == state_history[0].config["configurable"]["thread_ts"]
        )
        # check resuming from interrupt w/ thread_ts
        interrupt_state_snapshot, before_interrupt_state_snapshot = state_history[:2]
        before_interrupt_config = before_interrupt_state_snapshot.config
        # going to get to interrupt again here
        assert await app.ainvoke(None, before_interrupt_config, debug=True) == {
            "my_key": "hi my value"
        }
        # one more "identical" snapshot than before, at top of list
        assert [s async for s in app.aget_state_history(config)] == [
            StateSnapshot(
                values={"my_key": "hi my value"},
                next=("inner",),
                config={"configurable": {"thread_id": "6", "thread_ts": AnyStr()}},
                metadata={
                    "source": "loop",
                    "writes": {"outer_1": {"my_key": "hi my value"}},
                    "step": 1,
                },
                created_at=AnyStr(),
                parent_config={
                    "configurable": {"thread_id": "6", "thread_ts": AnyStr()}
                },
            ),
            StateSnapshot(
                values={"my_key": "hi my value"},
                next=("inner",),
                config={"configurable": {"thread_id": "6", "thread_ts": AnyStr()}},
                metadata={
                    "source": "loop",
                    "writes": {"outer_1": {"my_key": "hi my value"}},
                    "step": 1,
                },
                created_at=AnyStr(),
                parent_config={
                    "configurable": {"thread_id": "6", "thread_ts": AnyStr()}
                },
            ),
            StateSnapshot(
                values={"my_key": "my value"},
                next=("outer_1",),
                config={"configurable": {"thread_id": "6", "thread_ts": AnyStr()}},
                metadata={"source": "loop", "writes": None, "step": 0},
                created_at=AnyStr(),
                parent_config={
                    "configurable": {"thread_id": "6", "thread_ts": AnyStr()}
                },
            ),
            StateSnapshot(
                values={},
                next=("__start__",),
                config={"configurable": {"thread_id": "6", "thread_ts": AnyStr()}},
                metadata={
                    "source": "input",
                    "writes": {"my_key": "my value"},
                    "step": -1,
                },
                created_at=AnyStr(),
                parent_config=None,
            ),
        ]
        # going to resume from interrupt
        interrupt_config = interrupt_state_snapshot.config
        assert (await app.ainvoke(None, interrupt_config, debug=True)) == {
            "my_key": "hi my value here and there and back again",
        }
        assert [s async for s in app.aget_state_history(config)] == [
            StateSnapshot(
                values={"my_key": "hi my value here and there and back again"},
                next=(),
                config={
                    "configurable": {
                        "thread_id": "6",
                        "thread_ts": AnyStr(),
                    }
                },
                metadata={
                    "source": "loop",
                    "writes": {
                        "outer_2": {
                            "my_key": "hi my value here and there and back again"
                        }
                    },
                    "step": 3,
                },
                created_at=AnyStr(),
                parent_config={
                    "configurable": {
                        "thread_id": "6",
                        "thread_ts": AnyStr(),
                    }
                },
            ),
            StateSnapshot(
                values={"my_key": "hi my value here and there"},
                next=("outer_2",),
                config={
                    "configurable": {
                        "thread_id": "6",
                        "thread_ts": AnyStr(),
                    }
                },
                metadata={
                    "source": "loop",
                    "writes": {"inner": {"my_key": "hi my value here and there"}},
                    "step": 2,
                },
                created_at=AnyStr(),
                parent_config={
                    "configurable": {
                        "thread_id": "6",
                        "thread_ts": AnyStr(),
                    }
                },
            ),
            StateSnapshot(
                values={"my_key": "hi my value"},
                next=("inner",),
                config={"configurable": {"thread_id": "6", "thread_ts": AnyStr()}},
                metadata={
                    "source": "loop",
                    "writes": {"outer_1": {"my_key": "hi my value"}},
                    "step": 1,
                },
                created_at=AnyStr(),
                parent_config={
                    "configurable": {"thread_id": "6", "thread_ts": AnyStr()}
                },
            ),
            StateSnapshot(
                values={"my_key": "hi my value"},
                next=("inner",),
                config={"configurable": {"thread_id": "6", "thread_ts": AnyStr()}},
                metadata={
                    "source": "loop",
                    "writes": {"outer_1": {"my_key": "hi my value"}},
                    "step": 1,
                },
                created_at=AnyStr(),
                parent_config={
                    "configurable": {"thread_id": "6", "thread_ts": AnyStr()}
                },
            ),
            StateSnapshot(
                values={"my_key": "my value"},
                next=("outer_1",),
                config={"configurable": {"thread_id": "6", "thread_ts": AnyStr()}},
                metadata={"source": "loop", "writes": None, "step": 0},
                created_at=AnyStr(),
                parent_config={
                    "configurable": {"thread_id": "6", "thread_ts": AnyStr()}
                },
            ),
            StateSnapshot(
                values={},
                next=("__start__",),
                config={"configurable": {"thread_id": "6", "thread_ts": AnyStr()}},
                metadata={
                    "source": "input",
                    "writes": {"my_key": "my value"},
                    "step": -1,
                },
                created_at=AnyStr(),
                parent_config=None,
            ),
        ]
    finally:
        if hasattr(checkpointer, "__aexit__"):
            await checkpointer.__aexit__(None, None, None)
=======
            created_at=AnyStr(),
            parent_config=None,
        ),
    ]
>>>>>>> 4e643baa


@pytest.mark.parametrize(
    "checkpointer_name",
    ["memory", "sqlite_aio", "postgres_aio", "postgres_aio_pipe"],
)
async def test_nested_graph_interrupts_parallel(
    request: pytest.FixtureRequest, checkpointer_name: str
) -> None:
    checkpointer = request.getfixturevalue(f"checkpointer_{checkpointer_name}")

    class InnerState(TypedDict):
        my_key: Annotated[str, operator.add]
        my_other_key: str

    async def inner_1(state: InnerState):
        await asyncio.sleep(0.1)
        return {"my_key": "got here", "my_other_key": state["my_key"]}

    async def inner_2(state: InnerState):
        return {
            "my_key": " and there",
            "my_other_key": state["my_key"],
        }

    inner = StateGraph(InnerState)
    inner.add_node("inner_1", inner_1)
    inner.add_node("inner_2", inner_2)
    inner.add_edge("inner_1", "inner_2")
    inner.set_entry_point("inner_1")
    inner.set_finish_point("inner_2")

    class State(TypedDict):
        my_key: Annotated[str, operator.add]

    async def outer_1(state: State):
        return {"my_key": " and parallel"}

    async def outer_2(state: State):
        return {"my_key": " and back again"}

    graph = StateGraph(State)
    graph.add_node("inner", inner.compile(interrupt_before=["inner_2"]))
    graph.add_node("outer_1", outer_1)
    graph.add_node("outer_2", outer_2)

    graph.add_edge(START, "inner")
    graph.add_edge(START, "outer_1")
    graph.add_edge(["inner", "outer_1"], "outer_2")
    graph.set_finish_point("outer_2")

    app = graph.compile(checkpointer=checkpointer)

    # test invoke w/ nested interrupt
    config = {"configurable": {"thread_id": "1"}}
    assert await app.ainvoke({"my_key": ""}, config, debug=True) == {
        "my_key": "",
    }

    assert await app.ainvoke(None, config, debug=True) == {
        "my_key": "got here and there and parallel and back again",
    }

    # below combo of assertions is asserting two things
    # - outer_1 finishes before inner interrupts (because we see its output in stream, which only happens after node finishes)
    # - the writes of outer are persisted in 1st call and used in 2nd call, ie outer isn't called again (because we dont see outer_1 output again in 2nd stream)
    # test stream updates w/ nested interrupt
    config = {"configurable": {"thread_id": "2"}}
    assert [c async for c in app.astream({"my_key": ""}, config)] == [
        # we got to parallel node first
        {"outer_1": {"my_key": " and parallel"}},
    ]
    assert [c async for c in app.astream(None, config)] == [
        {"inner": {"my_key": "got here and there"}},
        {"outer_2": {"my_key": " and back again"}},
    ]

    # test stream values w/ nested interrupt
    config = {"configurable": {"thread_id": "3"}}
    assert [
        c async for c in app.astream({"my_key": ""}, config, stream_mode="values")
    ] == [
        {
            "my_key": "",
        },
    ]
    assert [c async for c in app.astream(None, config, stream_mode="values")] == [
        {
            "my_key": "got here and there and parallel",
        },
        {
            "my_key": "got here and there and parallel and back again",
        },
    ]

    # # test interrupts BEFORE the parallel node
    app = graph.compile(checkpointer=checkpointer, interrupt_before=["outer_1"])
    config = {"configurable": {"thread_id": "4"}}
    assert [
        c async for c in app.astream({"my_key": ""}, config, stream_mode="values")
    ] == [{"my_key": ""}]
    # while we're waiting for the node w/ interrupt inside to finish
    assert [c async for c in app.astream(None, config, stream_mode="values")] == []
    assert [c async for c in app.astream(None, config, stream_mode="values")] == [
        {
            "my_key": "got here and there and parallel",
        },
        {
            "my_key": "got here and there and parallel and back again",
        },
    ]

    # test interrupts AFTER the parallel node
    app = graph.compile(checkpointer=checkpointer, interrupt_after=["outer_1"])
    config = {"configurable": {"thread_id": "5"}}
    assert [
        c async for c in app.astream({"my_key": ""}, config, stream_mode="values")
    ] == [{"my_key": ""}]
    assert [c async for c in app.astream(None, config, stream_mode="values")] == [
        {"my_key": "got here and there and parallel"},
    ]
    assert [c async for c in app.astream(None, config, stream_mode="values")] == [
        {
            "my_key": "got here and there and parallel and back again",
        },
    ]


@pytest.mark.skip
@pytest.mark.parametrize(
    "checkpointer_name",
    ["memory", "sqlite_aio", "postgres_aio", "postgres_aio_pipe"],
)
async def test_doubly_nested_graph_interrupts(
    request: pytest.FixtureRequest, checkpointer_name: str
) -> None:
    checkpointer = request.getfixturevalue(f"checkpointer_{checkpointer_name}")

    class State(TypedDict):
        my_key: str

    class ChildState(TypedDict):
        my_key: str

    class GrandChildState(TypedDict):
        my_key: str

    async def grandchild_1(state: ChildState):
        return {"my_key": state["my_key"] + " here"}

    async def grandchild_2(state: ChildState):
        return {
            "my_key": state["my_key"] + " and there",
        }

    grandchild = StateGraph(GrandChildState)
    grandchild.add_node("grandchild_1", grandchild_1)
    grandchild.add_node("grandchild_2", grandchild_2)
    grandchild.add_edge("grandchild_1", "grandchild_2")
    grandchild.set_entry_point("grandchild_1")
    grandchild.set_finish_point("grandchild_2")

    child = StateGraph(ChildState)
    child.add_node("child_1", grandchild.compile(interrupt_before=["grandchild_2"]))
    child.set_entry_point("child_1")
    child.set_finish_point("child_1")

    async def parent_1(state: State):
        return {"my_key": "hi " + state["my_key"]}

    async def parent_2(state: State):
        return {"my_key": state["my_key"] + " and back again"}

    graph = StateGraph(State)
    graph.add_node("parent_1", parent_1)
    graph.add_node("child", child.compile())
    graph.add_node("parent_2", parent_2)
    graph.set_entry_point("parent_1")
    graph.add_edge("parent_1", "child")
    graph.add_edge("child", "parent_2")
    graph.set_finish_point("parent_2")

    app = graph.compile(checkpointer=checkpointer)

    # test invoke w/ nested interrupt
    config = {"configurable": {"thread_id": "1"}}
    assert await app.ainvoke({"my_key": "my value"}, config, debug=True) == {
        "my_key": "hi my value",
    }

    assert await app.ainvoke(None, config, debug=True) == {
        "my_key": "hi my value here and there and back again",
    }

    # test stream updates w/ nested interrupt
    config = {"configurable": {"thread_id": "2"}}
    assert [c async for c in app.astream({"my_key": "my value"}, config)] == [
        {"parent_1": {"my_key": "hi my value"}},
    ]
    assert [c async for c in app.astream(None, config)] == [
        {"child": {"my_key": "hi my value here and there"}},
        {"parent_2": {"my_key": "hi my value here and there and back again"}},
    ]

    # test stream values w/ nested interrupt
    config = {"configurable": {"thread_id": "3"}}
    assert [
        c
        async for c in app.astream({"my_key": "my value"}, config, stream_mode="values")
    ] == [
        {
            "my_key": "my value",
        },
        {
            "my_key": "hi my value",
        },
    ]
    assert [c async for c in app.astream(None, config, stream_mode="values")] == [
        {
            "my_key": "hi my value here and there",
        },
        {
            "my_key": "hi my value here and there and back again",
        },
    ]


@pytest.mark.parametrize(
    "checkpointer",
    [
        MemorySaverAssertImmutable(),
        AsyncSqliteSaver.from_conn_string(":memory:"),
    ],
    ids=[
        "memory",
        "sqlite",
    ],
)
async def test_nested_graph_state(checkpointer: BaseCheckpointSaver) -> None:
    try:

        class InnerState(TypedDict):
            my_key: str
            my_other_key: str

        async def inner_1(state: InnerState):
            return {
                "my_key": state["my_key"] + " here",
                "my_other_key": state["my_key"],
            }

        async def inner_2(state: InnerState):
            return {
                "my_key": state["my_key"] + " and there",
                "my_other_key": state["my_key"],
            }

        inner = StateGraph(InnerState)
        inner.add_node("inner_1", inner_1)
        inner.add_node("inner_2", inner_2)
        inner.add_edge("inner_1", "inner_2")
        inner.set_entry_point("inner_1")
        inner.set_finish_point("inner_2")

        class State(TypedDict):
            my_key: str

        async def outer_1(state: State):
            return {"my_key": "hi " + state["my_key"]}

        async def outer_2(state: State):
            return {"my_key": state["my_key"] + " and back again"}

        graph = StateGraph(State)
        graph.add_node("outer_1", outer_1)
        graph.add_node("inner", inner.compile(interrupt_before=["inner_2"]))
        graph.add_node("outer_2", outer_2)
        graph.set_entry_point("outer_1")
        graph.add_edge("outer_1", "inner")
        graph.add_edge("inner", "outer_2")
        graph.set_finish_point("outer_2")

        app = graph.compile(checkpointer=checkpointer)

        config = {"configurable": {"thread_id": "1"}}
        await app.ainvoke({"my_key": "my value"}, config, debug=True)
        # test state w/ nested subgraph state (right after interrupt)
        assert await app.aget_state(
            config, include_subgraph_state=False
        ) == StateSnapshot(
            values={"my_key": "hi my value"},
            next=("inner",),
            config={"configurable": {"thread_id": "1", "thread_ts": AnyStr()}},
            metadata={
                "source": "loop",
                "writes": {"outer_1": {"my_key": "hi my value"}},
                "step": 1,
            },
            created_at=AnyStr(),
            parent_config={"configurable": {"thread_id": "1", "thread_ts": AnyStr()}},
            subgraph_state_snapshots=None,
        )
        assert await app.aget_state(
            config, include_subgraph_state=True
        ) == StateSnapshot(
            values={"my_key": "hi my value"},
            next=("inner",),
            config={"configurable": {"thread_id": "1", "thread_ts": AnyStr()}},
            metadata={
                "source": "loop",
                "writes": {"outer_1": {"my_key": "hi my value"}},
                "step": 1,
            },
            created_at=AnyStr(),
            parent_config={"configurable": {"thread_id": "1", "thread_ts": AnyStr()}},
            subgraph_state_snapshots={
                "inner": StateSnapshot(
                    values={"my_key": "hi my value here"},
                    next=(),
                    config={
                        "configurable": {"thread_id": "1__inner", "thread_ts": AnyStr()}
                    },
                    metadata={
                        "source": "loop",
                        "writes": {
                            "inner_1": {
                                "my_key": "hi my value here",
                                "my_other_key": "hi my value",
                            }
                        },
                        "step": 1,
                    },
                    created_at=AnyStr(),
                    parent_config={
                        "configurable": {"thread_id": "1__inner", "thread_ts": AnyStr()}
                    },
                    subgraph_state_snapshots=None,
                )
            },
        )
        assert [
            c async for c in app.aget_state_history(config, include_subgraph_state=True)
        ] == [
            StateSnapshot(
                values={"my_key": "hi my value"},
                next=("inner",),
                config={"configurable": {"thread_id": "1", "thread_ts": AnyStr()}},
                metadata={
                    "source": "loop",
                    "writes": {"outer_1": {"my_key": "hi my value"}},
                    "step": 1,
                },
                created_at=AnyStr(),
                parent_config={
                    "configurable": {"thread_id": "1", "thread_ts": AnyStr()}
                },
                subgraph_state_snapshots={
                    "inner": StateSnapshot(
                        values={"my_key": "hi my value here"},
                        next=(),
                        config={
                            "configurable": {
                                "thread_id": "1__inner",
                                "thread_ts": AnyStr(),
                            }
                        },
                        metadata={
                            "source": "loop",
                            "writes": {
                                "inner_1": {
                                    "my_key": "hi my value here",
                                    "my_other_key": "hi my value",
                                }
                            },
                            "step": 1,
                        },
                        created_at=AnyStr(),
                        parent_config={
                            "configurable": {
                                "thread_id": "1__inner",
                                "thread_ts": AnyStr(),
                            }
                        },
                        subgraph_state_snapshots=None,
                    )
                },
            ),
            StateSnapshot(
                values={"my_key": "my value"},
                next=("outer_1",),
                config={"configurable": {"thread_id": "1", "thread_ts": AnyStr()}},
                metadata={"source": "loop", "writes": None, "step": 0},
                created_at=AnyStr(),
                parent_config={
                    "configurable": {"thread_id": "1", "thread_ts": AnyStr()}
                },
                subgraph_state_snapshots=None,
            ),
            StateSnapshot(
                values={},
                next=("__start__",),
                config={"configurable": {"thread_id": "1", "thread_ts": AnyStr()}},
                metadata={
                    "source": "input",
                    "writes": {"my_key": "my value"},
                    "step": -1,
                },
                created_at=AnyStr(),
                parent_config=None,
                subgraph_state_snapshots=None,
            ),
        ]
        await app.ainvoke(None, config, debug=True)
        # test state w/ nested subgraph state (after resuming from interrupt)
        assert await app.aget_state(
            config, include_subgraph_state=True
        ) == StateSnapshot(
            values={"my_key": "hi my value here and there and back again"},
            next=(),
            config={"configurable": {"thread_id": "1", "thread_ts": AnyStr()}},
            metadata={
                "source": "loop",
                "writes": {
                    "outer_2": {"my_key": "hi my value here and there and back again"}
                },
                "step": 3,
            },
            created_at=AnyStr(),
            parent_config={"configurable": {"thread_id": "1", "thread_ts": AnyStr()}},
            subgraph_state_snapshots={
                "inner": StateSnapshot(
                    values={"my_key": "hi my value here and there"},
                    next=(),
                    config={
                        "configurable": {"thread_id": "1__inner", "thread_ts": AnyStr()}
                    },
                    metadata={
                        "source": "loop",
                        "writes": {
                            "inner_2": {
                                "my_key": "hi my value here and there",
                                "my_other_key": "hi my value here",
                            }
                        },
                        "step": 2,
                    },
                    created_at=AnyStr(),
                    parent_config={
                        "configurable": {"thread_id": "1__inner", "thread_ts": AnyStr()}
                    },
                    subgraph_state_snapshots=None,
                )
            },
        )
        assert [
            c async for c in app.aget_state_history(config, include_subgraph_state=True)
        ] == [
            StateSnapshot(
                values={"my_key": "hi my value here and there and back again"},
                next=(),
                config={
                    "configurable": {
                        "thread_id": "1",
                        "thread_ts": AnyStr(),
                    }
                },
                metadata={
                    "source": "loop",
                    "writes": {
                        "outer_2": {
                            "my_key": "hi my value here and there and back again"
                        }
                    },
                    "step": 3,
                },
                created_at=AnyStr(),
                parent_config={
                    "configurable": {
                        "thread_id": "1",
                        "thread_ts": AnyStr(),
                    }
                },
                subgraph_state_snapshots=None,
            ),
            StateSnapshot(
                values={"my_key": "hi my value here and there"},
                next=("outer_2",),
                config={
                    "configurable": {
                        "thread_id": "1",
                        "thread_ts": AnyStr(),
                    }
                },
                metadata={
                    "source": "loop",
                    "writes": {"inner": {"my_key": "hi my value here and there"}},
                    "step": 2,
                },
                created_at=AnyStr(),
                parent_config={
                    "configurable": {
                        "thread_id": "1",
                        "thread_ts": AnyStr(),
                    }
                },
                subgraph_state_snapshots=None,
            ),
            StateSnapshot(
                values={"my_key": "hi my value"},
                next=("inner",),
                config={
                    "configurable": {
                        "thread_id": "1",
                        "thread_ts": AnyStr(),
                    }
                },
                metadata={
                    "source": "loop",
                    "writes": {"outer_1": {"my_key": "hi my value"}},
                    "step": 1,
                },
                created_at=AnyStr(),
                parent_config={
                    "configurable": {
                        "thread_id": "1",
                        "thread_ts": AnyStr(),
                    }
                },
                # TODO: this is likely very confusing for an end user, and we'll probably need to update this.
                # right now this is happening due to us overwriting the
                # subgraph snapshot after we finish the graph with while the thread_ts
                # is the same as when we interrupted
                subgraph_state_snapshots={
                    "inner": StateSnapshot(
                        values={"my_key": "hi my value here and there"},
                        next=(),
                        config={
                            "configurable": {
                                "thread_id": "1__inner",
                                "thread_ts": AnyStr(),
                            }
                        },
                        metadata={
                            "source": "loop",
                            "writes": {
                                "inner_2": {
                                    "my_key": "hi my value here and there",
                                    "my_other_key": "hi my value here",
                                }
                            },
                            "step": 2,
                        },
                        created_at=AnyStr(),
                        parent_config={
                            "configurable": {
                                "thread_id": "1__inner",
                                "thread_ts": AnyStr(),
                            }
                        },
                        subgraph_state_snapshots=None,
                    )
                },
            ),
            StateSnapshot(
                values={"my_key": "my value"},
                next=("outer_1",),
                config={
                    "configurable": {
                        "thread_id": "1",
                        "thread_ts": AnyStr(),
                    }
                },
                metadata={"source": "loop", "writes": None, "step": 0},
                created_at=AnyStr(),
                parent_config={
                    "configurable": {
                        "thread_id": "1",
                        "thread_ts": AnyStr(),
                    }
                },
                subgraph_state_snapshots=None,
            ),
            StateSnapshot(
                values={},
                next=("__start__",),
                config={
                    "configurable": {
                        "thread_id": "1",
                        "thread_ts": AnyStr(),
                    }
                },
                metadata={
                    "source": "input",
                    "writes": {"my_key": "my value"},
                    "step": -1,
                },
                created_at=AnyStr(),
                parent_config=None,
                subgraph_state_snapshots=None,
            ),
        ]
    finally:
        if hasattr(checkpointer, "__aexit__"):
            await checkpointer.__aexit__(None, None, None)


@pytest.mark.parametrize(
    "checkpointer",
    [
        MemorySaverAssertImmutable(),
        AsyncSqliteSaver.from_conn_string(":memory:"),
    ],
    ids=[
        "memory",
        "sqlite",
    ],
)
async def test_doubly_nested_graph_state(
    checkpointer: BaseCheckpointSaver,
) -> None:
    try:

        class State(TypedDict):
            my_key: str

        class ChildState(TypedDict):
            my_key: str

        class GrandChildState(TypedDict):
            my_key: str

        async def grandchild_1(state: ChildState):
            return {"my_key": state["my_key"] + " here"}

        async def grandchild_2(state: ChildState):
            return {
                "my_key": state["my_key"] + " and there",
            }

        grandchild = StateGraph(GrandChildState)
        grandchild.add_node("grandchild_1", grandchild_1)
        grandchild.add_node("grandchild_2", grandchild_2)
        grandchild.add_edge("grandchild_1", "grandchild_2")
        grandchild.set_entry_point("grandchild_1")
        grandchild.set_finish_point("grandchild_2")

        child = StateGraph(ChildState)
        child.add_node("child_1", grandchild.compile(interrupt_before=["grandchild_2"]))
        child.set_entry_point("child_1")
        child.set_finish_point("child_1")

        async def parent_1(state: State):
            return {"my_key": "hi " + state["my_key"]}

        async def parent_2(state: State):
            return {"my_key": state["my_key"] + " and back again"}

        graph = StateGraph(State)
        graph.add_node("parent_1", parent_1)
        graph.add_node("child", child.compile())
        graph.add_node("parent_2", parent_2)
        graph.set_entry_point("parent_1")
        graph.add_edge("parent_1", "child")
        graph.add_edge("child", "parent_2")
        graph.set_finish_point("parent_2")

        app = graph.compile(checkpointer=checkpointer)

        # test invoke w/ nested interrupt
        config = {"configurable": {"thread_id": "1"}}
        await app.ainvoke({"my_key": "my value"}, config, debug=True)
        assert await app.aget_state(config) == StateSnapshot(
            values={"my_key": "hi my value"},
            next=("child",),
            config={"configurable": {"thread_id": "1", "thread_ts": AnyStr()}},
            metadata={
                "source": "loop",
                "writes": {"parent_1": {"my_key": "hi my value"}},
                "step": 1,
            },
            created_at=AnyStr(),
            parent_config={"configurable": {"thread_id": "1", "thread_ts": AnyStr()}},
            subgraph_state_snapshots=None,
        )
        assert await app.aget_state(
            config, include_subgraph_state=True
        ) == StateSnapshot(
            values={"my_key": "hi my value"},
            next=("child",),
            config={"configurable": {"thread_id": "1", "thread_ts": AnyStr()}},
            metadata={
                "source": "loop",
                "writes": {"parent_1": {"my_key": "hi my value"}},
                "step": 1,
            },
            created_at=AnyStr(),
            parent_config={"configurable": {"thread_id": "1", "thread_ts": AnyStr()}},
            subgraph_state_snapshots={
                "child": StateSnapshot(
                    values={"my_key": "hi my value"},
                    next=(),
                    config={
                        "configurable": {"thread_id": "1__child", "thread_ts": AnyStr()}
                    },
                    metadata={"source": "loop", "writes": None, "step": 0},
                    created_at=AnyStr(),
                    parent_config={
                        "configurable": {"thread_id": "1__child", "thread_ts": AnyStr()}
                    },
                    subgraph_state_snapshots={
                        "child_1": StateSnapshot(
                            values={"my_key": "hi my value here"},
                            next=(),
                            config={
                                "configurable": {
                                    "thread_id": "1__child__child_1",
                                    "thread_ts": AnyStr(),
                                }
                            },
                            metadata={
                                "source": "loop",
                                "writes": {
                                    "grandchild_1": {"my_key": "hi my value here"}
                                },
                                "step": 1,
                            },
                            created_at=AnyStr(),
                            parent_config={
                                "configurable": {
                                    "thread_id": "1__child__child_1",
                                    "thread_ts": AnyStr(),
                                }
                            },
                            subgraph_state_snapshots=None,
                        )
                    },
                )
            },
        )
        await app.ainvoke(None, config, debug=True)
        assert await app.aget_state(
            config, include_subgraph_state=True
        ) == StateSnapshot(
            values={"my_key": "hi my value here and there and back again"},
            next=(),
            config={"configurable": {"thread_id": "1", "thread_ts": AnyStr()}},
            metadata={
                "source": "loop",
                "writes": {
                    "parent_2": {"my_key": "hi my value here and there and back again"}
                },
                "step": 3,
            },
            created_at=AnyStr(),
            parent_config={"configurable": {"thread_id": "1", "thread_ts": AnyStr()}},
            subgraph_state_snapshots={
                "child": StateSnapshot(
                    values={"my_key": "hi my value here and there"},
                    next=(),
                    config={
                        "configurable": {"thread_id": "1__child", "thread_ts": AnyStr()}
                    },
                    metadata={
                        "source": "loop",
                        "writes": {"child_1": {"my_key": "hi my value here and there"}},
                        "step": 1,
                    },
                    created_at=AnyStr(),
                    parent_config={
                        "configurable": {"thread_id": "1__child", "thread_ts": AnyStr()}
                    },
                    subgraph_state_snapshots={
                        "child_1": StateSnapshot(
                            values={"my_key": "hi my value here and there"},
                            next=(),
                            config={
                                "configurable": {
                                    "thread_id": "1__child__child_1",
                                    "thread_ts": AnyStr(),
                                }
                            },
                            metadata={
                                "source": "loop",
                                "writes": {
                                    "grandchild_2": {
                                        "my_key": "hi my value here and there"
                                    }
                                },
                                "step": 2,
                            },
                            created_at=AnyStr(),
                            parent_config={
                                "configurable": {
                                    "thread_id": "1__child__child_1",
                                    "thread_ts": AnyStr(),
                                }
                            },
                            subgraph_state_snapshots=None,
                        )
                    },
                )
            },
        )

    finally:
        if hasattr(checkpointer, "__aexit__"):
            await checkpointer.__aexit__(None, None, None)


async def test_checkpoint_metadata() -> None:
    """This test verifies that a run's configurable fields are merged with the
    previous checkpoint config for each step in the run.
    """
    # set up test
    from langchain_core.language_models.fake_chat_models import (
        FakeMessagesListChatModel,
    )
    from langchain_core.messages import AIMessage, AnyMessage
    from langchain_core.prompts import ChatPromptTemplate
    from langchain_core.tools import tool

    # graph state
    class BaseState(TypedDict):
        messages: Annotated[list[AnyMessage], add_messages]

    # initialize graph nodes
    @tool()
    def search_api(query: str) -> str:
        """Searches the API for the query."""
        return f"result for {query}"

    tools = [search_api]

    prompt = ChatPromptTemplate.from_messages(
        [
            ("system", "You are a nice assistant."),
            ("placeholder", "{messages}"),
        ]
    )

    model = FakeMessagesListChatModel(
        responses=[
            AIMessage(
                content="",
                tool_calls=[
                    {
                        "id": "tool_call123",
                        "name": "search_api",
                        "args": {"query": "query"},
                    },
                ],
            ),
            AIMessage(content="answer"),
        ]
    )

    def agent(state: BaseState, config: RunnableConfig) -> BaseState:
        formatted = prompt.invoke(state)
        response = model.invoke(formatted)
        return {"messages": response}

    def should_continue(data: BaseState) -> str:
        # Logic to decide whether to continue in the loop or exit
        if not data["messages"][-1].tool_calls:
            return "exit"
        else:
            return "continue"

    # define graphs w/ and w/o interrupt
    workflow = StateGraph(BaseState)
    workflow.add_node("agent", agent)
    workflow.add_node("tools", ToolNode(tools))
    workflow.set_entry_point("agent")
    workflow.add_conditional_edges(
        "agent", should_continue, {"continue": "tools", "exit": END}
    )
    workflow.add_edge("tools", "agent")

    # graph w/o interrupt
    checkpointer_1 = MemorySaverAssertCheckpointMetadata()
    app = workflow.compile(checkpointer=checkpointer_1)

    # graph w/ interrupt
    checkpointer_2 = MemorySaverAssertCheckpointMetadata()
    app_w_interrupt = workflow.compile(
        checkpointer=checkpointer_2, interrupt_before=["tools"]
    )

    # assertions

    # invoke graph w/o interrupt
    await app.ainvoke(
        {"messages": ["what is weather in sf"]},
        {
            "configurable": {
                "thread_id": "1",
                "test_config_1": "foo",
                "test_config_2": "bar",
            },
        },
    )

    config = {"configurable": {"thread_id": "1"}}

    # assert that checkpoint metadata contains the run's configurable fields
    chkpnt_metadata_1 = (await checkpointer_1.aget_tuple(config)).metadata
    assert chkpnt_metadata_1["thread_id"] == "1"
    assert chkpnt_metadata_1["test_config_1"] == "foo"
    assert chkpnt_metadata_1["test_config_2"] == "bar"

    # Verify that all checkpoint metadata have the expected keys. This check
    # is needed because a run may have an arbitrary number of steps depending
    # on how the graph is constructed.
    chkpnt_tuples_1 = checkpointer_1.alist(config)
    async for chkpnt_tuple in chkpnt_tuples_1:
        assert chkpnt_tuple.metadata["thread_id"] == "1"
        assert chkpnt_tuple.metadata["test_config_1"] == "foo"
        assert chkpnt_tuple.metadata["test_config_2"] == "bar"

    # invoke graph, but interrupt before tool call
    await app_w_interrupt.ainvoke(
        {"messages": ["what is weather in sf"]},
        {
            "configurable": {
                "thread_id": "2",
                "test_config_3": "foo",
                "test_config_4": "bar",
            },
        },
    )

    config = {"configurable": {"thread_id": "2"}}

    # assert that checkpoint metadata contains the run's configurable fields
    chkpnt_metadata_2 = (await checkpointer_2.aget_tuple(config)).metadata
    assert chkpnt_metadata_2["thread_id"] == "2"
    assert chkpnt_metadata_2["test_config_3"] == "foo"
    assert chkpnt_metadata_2["test_config_4"] == "bar"

    # resume graph execution
    await app_w_interrupt.ainvoke(
        input=None,
        config={
            "configurable": {
                "thread_id": "2",
                "test_config_3": "foo",
                "test_config_4": "bar",
            }
        },
    )

    # assert that checkpoint metadata contains the run's configurable fields
    chkpnt_metadata_3 = (await checkpointer_2.aget_tuple(config)).metadata
    assert chkpnt_metadata_3["thread_id"] == "2"
    assert chkpnt_metadata_3["test_config_3"] == "foo"
    assert chkpnt_metadata_3["test_config_4"] == "bar"

    # Verify that all checkpoint metadata have the expected keys. This check
    # is needed because a run may have an arbitrary number of steps depending
    # on how the graph is constructed.
    chkpnt_tuples_2 = checkpointer_2.alist(config)
    async for chkpnt_tuple in chkpnt_tuples_2:
        assert chkpnt_tuple.metadata["thread_id"] == "2"
        assert chkpnt_tuple.metadata["test_config_3"] == "foo"
        assert chkpnt_tuple.metadata["test_config_4"] == "bar"<|MERGE_RESOLUTION|>--- conflicted
+++ resolved
@@ -244,35 +244,9 @@
     class State(TypedDict):
         value: Annotated[int, operator.add]
 
-<<<<<<< HEAD
-        async def alittlewhile(input: State) -> None:
-            await asyncio.sleep(0.6)
-            return {"value": 2}
-
-        awhile = AwhileMaker()
-        aparallelwhile = AwhileMaker()
-        builder = StateGraph(State)
-        builder.add_node("awhile", awhile)
-        builder.add_node("aparallelwhile", aparallelwhile)
-        builder.add_node(alittlewhile)
-        builder.add_edge(START, "alittlewhile")
-        builder.add_edge(START, "aparallelwhile")
-        builder.add_edge("alittlewhile", "awhile")
-        graph = builder.compile(checkpointer=checkpointer)
-
-        # test interrupting astream
-        got_event = False
-        thread1: RunnableConfig = {"configurable": {"thread_id": "1"}}
-        async with aclosing(graph.astream({"value": 1}, thread1)) as stream:
-            async for chunk in stream:
-                assert chunk == {"alittlewhile": {"value": 2}}
-                got_event = True
-                break
-=======
     class AwhileMaker:
         def __init__(self) -> None:
             self.reset()
->>>>>>> 4e643baa
 
         async def __call__(self, input: State) -> Any:
             self.started = True
@@ -363,60 +337,6 @@
             self.started = False
             self.cancelled = False
 
-<<<<<<< HEAD
-        async def alittlewhile(input: State) -> None:
-            await asyncio.sleep(0.6)
-            return {"value": 2}
-
-        awhile = AwhileMaker()
-        anotherwhile = AwhileMaker()
-        builder = StateGraph(State)
-        builder.add_node(alittlewhile)
-        builder.add_node("awhile", awhile)
-        builder.add_node("anotherwhile", anotherwhile)
-        builder.add_edge(START, "alittlewhile")
-        builder.add_edge("alittlewhile", "awhile")
-        builder.add_edge("awhile", "anotherwhile")
-        graph = builder.compile(checkpointer=checkpointer)
-
-        # test interrupting astream_events v2
-        got_event = False
-        thread2: RunnableConfig = {"configurable": {"thread_id": "2"}}
-        async with aclosing(
-            graph.astream_events({"value": 1}, thread2, version="v2")
-        ) as stream:
-            async for chunk in stream:
-                if chunk["event"] == "on_chain_stream" and not chunk["parent_ids"]:
-                    got_event = True
-                    assert chunk["data"]["chunk"] == {"alittlewhile": {"value": 2}}
-                    break
-
-        # did break
-        assert got_event
-
-        # node "awhile" maybe starts (impl detail of astream_events)
-        # if it does start, it must be cancelled
-        if awhile.started:
-            assert awhile.cancelled is True
-
-        # node "anotherwhile" should never start
-        assert anotherwhile.started is False
-
-        # checkpoint with output of "alittlewhile" should not be saved
-        if checkpointer is not None:
-            state = await graph.aget_state(thread2)
-            assert state is not None
-            assert state.values == {"value": 2}
-            assert state.next == ("awhile",)
-            assert state.metadata == {
-                "source": "loop",
-                "step": 1,
-                "writes": {"alittlewhile": {"value": 2}},
-            }
-    finally:
-        if getattr(checkpointer, "__aexit__", None):
-            await checkpointer.__aexit__(None, None, None)
-=======
     async def alittlewhile(input: State) -> None:
         await asyncio.sleep(0.6)
         return {"value": 2}
@@ -443,7 +363,6 @@
                 got_event = True
                 assert chunk["data"]["chunk"] == {"alittlewhile": {"value": 2}}
                 break
->>>>>>> 4e643baa
 
     # did break
     assert got_event
@@ -770,30 +689,14 @@
     thread2 = {"configurable": {"thread_id": "2"}}
 
     # start execution, stop at inbox
-<<<<<<< HEAD
-    assert await app.ainvoke(2, {"configurable": {"thread_id": "1"}}) is None
-
-    # inbox == 3
-    checkpoint = await memory.aget({"configurable": {"thread_id": "1"}})
-=======
     assert await app.ainvoke(2, thread1) is None
 
     # inbox == 3
     checkpoint = await checkpointer.aget(thread1)
->>>>>>> 4e643baa
     assert checkpoint is not None
     assert checkpoint["channel_values"]["inbox"] == 3
 
     # resume execution, finish
-<<<<<<< HEAD
-    assert await app.ainvoke(None, {"configurable": {"thread_id": "1"}}) == 4
-
-    # start execution again, stop at inbox
-    assert await app.ainvoke(20, {"configurable": {"thread_id": "1"}}) is None
-
-    # inbox == 21
-    checkpoint = await memory.aget({"configurable": {"thread_id": "1"}})
-=======
     assert await app.ainvoke(None, thread1) == 4
 
     # start execution again, stop at inbox
@@ -801,21 +704,10 @@
 
     # inbox == 21
     checkpoint = await checkpointer.aget(thread1)
->>>>>>> 4e643baa
     assert checkpoint is not None
     assert checkpoint["channel_values"]["inbox"] == 21
 
     # send a new value in, interrupting the previous execution
-<<<<<<< HEAD
-    assert await app.ainvoke(3, {"configurable": {"thread_id": "1"}}) is None
-    assert await app.ainvoke(None, {"configurable": {"thread_id": "1"}}) == 5
-
-    # start execution again, stopping at inbox
-    assert await app.ainvoke(20, {"configurable": {"thread_id": "2"}}) is None
-
-    # inbox == 21
-    snapshot = await app.aget_state({"configurable": {"thread_id": "2"}})
-=======
     assert await app.ainvoke(3, thread1) is None
     assert await app.ainvoke(None, thread1) == 5
 
@@ -824,23 +716,10 @@
 
     # inbox == 21
     snapshot = await app.aget_state(thread2)
->>>>>>> 4e643baa
     assert snapshot.values["inbox"] == 21
     assert snapshot.next == ("two",)
 
     # update the state, resume
-<<<<<<< HEAD
-    await app.aupdate_state({"configurable": {"thread_id": "2"}}, 25, as_node="one")
-    assert await app.ainvoke(None, {"configurable": {"thread_id": "2"}}) == 26
-
-    # no pending tasks
-    snapshot = await app.aget_state({"configurable": {"thread_id": "2"}})
-    assert snapshot.next == ()
-
-    # list history
-    thread1 = {"configurable": {"thread_id": "1"}}
-    assert [c async for c in app.aget_state_history(thread1)] == [
-=======
     await app.aupdate_state(thread2, 25, as_node="one")
     assert await app.ainvoke(None, thread2) == 26
 
@@ -851,19 +730,14 @@
     # list history
     history = [c async for c in app.aget_state_history(thread1)]
     assert history == [
->>>>>>> 4e643baa
         StateSnapshot(
             values={"inbox": 4, "output": 5, "input": 3},
             next=(),
             config={
                 "configurable": {
                     "thread_id": "1",
-<<<<<<< HEAD
-                    "thread_ts": AnyStr(),
-=======
-                    "checkpoint_ns": "",
-                    "checkpoint_id": AnyStr(),
->>>>>>> 4e643baa
+                    "checkpoint_ns": "",
+                    "checkpoint_id": AnyStr(),
                 }
             },
             metadata={"source": "loop", "step": 6, "writes": 5},
@@ -876,12 +750,8 @@
             config={
                 "configurable": {
                     "thread_id": "1",
-<<<<<<< HEAD
-                    "thread_ts": AnyStr(),
-=======
-                    "checkpoint_ns": "",
-                    "checkpoint_id": AnyStr(),
->>>>>>> 4e643baa
+                    "checkpoint_ns": "",
+                    "checkpoint_id": AnyStr(),
                 }
             },
             metadata={"source": "loop", "step": 5, "writes": None},
@@ -894,12 +764,8 @@
             config={
                 "configurable": {
                     "thread_id": "1",
-<<<<<<< HEAD
-                    "thread_ts": AnyStr(),
-=======
-                    "checkpoint_ns": "",
-                    "checkpoint_id": AnyStr(),
->>>>>>> 4e643baa
+                    "checkpoint_ns": "",
+                    "checkpoint_id": AnyStr(),
                 }
             },
             metadata={"source": "input", "step": 4, "writes": 3},
@@ -912,12 +778,8 @@
             config={
                 "configurable": {
                     "thread_id": "1",
-<<<<<<< HEAD
-                    "thread_ts": AnyStr(),
-=======
-                    "checkpoint_ns": "",
-                    "checkpoint_id": AnyStr(),
->>>>>>> 4e643baa
+                    "checkpoint_ns": "",
+                    "checkpoint_id": AnyStr(),
                 }
             },
             metadata={"source": "loop", "step": 3, "writes": None},
@@ -930,12 +792,8 @@
             config={
                 "configurable": {
                     "thread_id": "1",
-<<<<<<< HEAD
-                    "thread_ts": AnyStr(),
-=======
-                    "checkpoint_ns": "",
-                    "checkpoint_id": AnyStr(),
->>>>>>> 4e643baa
+                    "checkpoint_ns": "",
+                    "checkpoint_id": AnyStr(),
                 }
             },
             metadata={"source": "input", "step": 2, "writes": 20},
@@ -948,12 +806,8 @@
             config={
                 "configurable": {
                     "thread_id": "1",
-<<<<<<< HEAD
-                    "thread_ts": AnyStr(),
-=======
-                    "checkpoint_ns": "",
-                    "checkpoint_id": AnyStr(),
->>>>>>> 4e643baa
+                    "checkpoint_ns": "",
+                    "checkpoint_id": AnyStr(),
                 }
             },
             metadata={"source": "loop", "step": 1, "writes": 4},
@@ -966,12 +820,8 @@
             config={
                 "configurable": {
                     "thread_id": "1",
-<<<<<<< HEAD
-                    "thread_ts": AnyStr(),
-=======
-                    "checkpoint_ns": "",
-                    "checkpoint_id": AnyStr(),
->>>>>>> 4e643baa
+                    "checkpoint_ns": "",
+                    "checkpoint_id": AnyStr(),
                 }
             },
             metadata={"source": "loop", "step": 0, "writes": None},
@@ -984,12 +834,8 @@
             config={
                 "configurable": {
                     "thread_id": "1",
-<<<<<<< HEAD
-                    "thread_ts": AnyStr(),
-=======
-                    "checkpoint_ns": "",
-                    "checkpoint_id": AnyStr(),
->>>>>>> 4e643baa
+                    "checkpoint_ns": "",
+                    "checkpoint_id": AnyStr(),
                 }
             },
             metadata={"source": "input", "step": -1, "writes": 2},
@@ -1525,68 +1371,10 @@
     "checkpointer_name",
     ["memory", "sqlite_aio", "postgres_aio", "postgres_aio_pipe"],
 )
-<<<<<<< HEAD
-async def test_pending_writes_resume(checkpointer: BaseCheckpointSaver) -> None:
-    try:
-
-        class State(TypedDict):
-            value: Annotated[int, operator.add]
-
-        class AwhileMaker:
-            def __init__(self, sleep: float, rtn: Union[Dict, Exception]) -> None:
-                self.sleep = sleep
-                self.rtn = rtn
-                self.reset()
-
-            async def __call__(self, input: State) -> Any:
-                self.calls += 1
-                await asyncio.sleep(self.sleep)
-                if isinstance(self.rtn, Exception):
-                    raise self.rtn
-                else:
-                    return self.rtn
-
-            def reset(self):
-                self.calls = 0
-
-        one = AwhileMaker(0.2, {"value": 2})
-        two = AwhileMaker(0.6, ValueError("I'm not good"))
-        builder = StateGraph(State)
-        builder.add_node("one", one)
-        builder.add_node("two", two)
-        builder.add_edge(START, "one")
-        builder.add_edge(START, "two")
-        graph = builder.compile(checkpointer=checkpointer)
-
-        thread1: RunnableConfig = {"configurable": {"thread_id": "1"}}
-        with pytest.raises(ValueError, match="I'm not good"):
-            await graph.ainvoke({"value": 1}, thread1)
-
-        # both nodes should have been called once
-        assert one.calls == 1
-        assert two.calls == 1
-
-        # latest checkpoint should be before nodes "one", "two"
-        state = await graph.aget_state(thread1)
-        assert state is not None
-        assert state.values == {"value": 1}
-        assert state.next == ("one", "two")
-        assert state.metadata == {"source": "loop", "step": 0, "writes": None}
-        # should contain pending write of "one"
-        checkpoint = await checkpointer.aget_tuple(thread1)
-        assert checkpoint is not None
-        assert checkpoint.pending_writes == [
-            (AnyStr(), "one", "one"),
-            (AnyStr(), "value", 2),
-        ]
-        # both pending writes come from same task
-        assert checkpoint.pending_writes[0][0] == checkpoint.pending_writes[1][0]
-=======
 async def test_pending_writes_resume(
     request: pytest.FixtureRequest, checkpointer_name: str
 ) -> None:
     checkpointer = request.getfixturevalue(f"checkpointer_{checkpointer_name}")
->>>>>>> 4e643baa
 
     class State(TypedDict):
         value: Annotated[int, operator.add]
@@ -7581,356 +7369,10 @@
                 "writes": {"my_key": "my value"},
                 "step": -1,
             },
-<<<<<<< HEAD
-        ]
-        assert [s async for s in app.aget_state_history(config)] == [
-            StateSnapshot(
-                values={"my_key": "hi my value here and there and back again"},
-                next=(),
-                config={
-                    "configurable": {
-                        "thread_id": "5",
-                        "thread_ts": AnyStr(),
-                    }
-                },
-                metadata={
-                    "source": "loop",
-                    "writes": {
-                        "outer_2": {
-                            "my_key": "hi my value here and there and back again"
-                        }
-                    },
-                    "step": 3,
-                },
-                created_at=AnyStr(),
-                parent_config={
-                    "configurable": {
-                        "thread_id": "5",
-                        "thread_ts": AnyStr(),
-                    }
-                },
-            ),
-            StateSnapshot(
-                values={"my_key": "hi my value here and there"},
-                next=("outer_2",),
-                config={
-                    "configurable": {
-                        "thread_id": "5",
-                        "thread_ts": AnyStr(),
-                    }
-                },
-                metadata={
-                    "source": "loop",
-                    "writes": {"inner": {"my_key": "hi my value here and there"}},
-                    "step": 2,
-                },
-                created_at=AnyStr(),
-                parent_config={
-                    "configurable": {
-                        "thread_id": "5",
-                        "thread_ts": AnyStr(),
-                    }
-                },
-            ),
-            StateSnapshot(
-                values={"my_key": "hi my value"},
-                next=("inner",),
-                config={"configurable": {"thread_id": "5", "thread_ts": AnyStr()}},
-                metadata={
-                    "source": "loop",
-                    "writes": {"outer_1": {"my_key": "hi my value"}},
-                    "step": 1,
-                },
-                created_at=AnyStr(),
-                parent_config={
-                    "configurable": {"thread_id": "5", "thread_ts": AnyStr()}
-                },
-            ),
-            StateSnapshot(
-                values={"my_key": "my value"},
-                next=("outer_1",),
-                config={"configurable": {"thread_id": "5", "thread_ts": AnyStr()}},
-                metadata={"source": "loop", "writes": None, "step": 0},
-                created_at=AnyStr(),
-                parent_config={
-                    "configurable": {"thread_id": "5", "thread_ts": AnyStr()}
-                },
-            ),
-            StateSnapshot(
-                values={},
-                next=("__start__",),
-                config={"configurable": {"thread_id": "5", "thread_ts": AnyStr()}},
-                metadata={
-                    "source": "input",
-                    "writes": {"my_key": "my value"},
-                    "step": -1,
-                },
-                created_at=AnyStr(),
-                parent_config=None,
-            ),
-        ]
-
-        # test restarting from thread_ts
-        config = {"configurable": {"thread_id": "6"}}
-        app = graph.compile(checkpointer=checkpointer)
-        await app.ainvoke({"my_key": "my value"}, config, debug=True)
-
-        state_history = [c async for c in app.aget_state_history(config)]
-        assert state_history == [
-            StateSnapshot(
-                values={"my_key": "hi my value"},
-                next=("inner",),
-                config={"configurable": {"thread_id": "6", "thread_ts": AnyStr()}},
-                metadata={
-                    "source": "loop",
-                    "writes": {"outer_1": {"my_key": "hi my value"}},
-                    "step": 1,
-                },
-                created_at=AnyStr(),
-                parent_config={
-                    "configurable": {"thread_id": "6", "thread_ts": AnyStr()}
-                },
-            ),
-            StateSnapshot(
-                values={"my_key": "my value"},
-                next=("outer_1",),
-                config={"configurable": {"thread_id": "6", "thread_ts": AnyStr()}},
-                metadata={"source": "loop", "writes": None, "step": 0},
-                created_at=AnyStr(),
-                parent_config={
-                    "configurable": {"thread_id": "6", "thread_ts": AnyStr()}
-                },
-            ),
-            StateSnapshot(
-                values={},
-                next=("__start__",),
-                config={"configurable": {"thread_id": "6", "thread_ts": AnyStr()}},
-                metadata={
-                    "source": "input",
-                    "writes": {"my_key": "my value"},
-                    "step": -1,
-                },
-                created_at=AnyStr(),
-                parent_config=None,
-            ),
-        ]
-
-        child_state_history = [
-            c
-            async for c in app.aget_state_history(
-                {"configurable": {"thread_id": "6__inner"}}
-            )
-        ]
-        assert child_state_history == [
-            StateSnapshot(
-                values={"my_key": "hi my value here"},
-                next=(),
-                config={
-                    "configurable": {
-                        "thread_id": "6__inner",
-                        "thread_ts": AnyStr(),
-                    }
-                },
-                metadata={
-                    "source": "loop",
-                    "writes": {
-                        "inner_1": {
-                            "my_key": "hi my value here",
-                            "my_other_key": "hi my value",
-                        }
-                    },
-                    "step": 1,
-                },
-                created_at=AnyStr(),
-                parent_config={
-                    "configurable": {
-                        "thread_id": "6__inner",
-                        "thread_ts": AnyStr(),
-                    }
-                },
-            ),
-        ]
-
-        # check that child snapshot matches id of parent
-        child_snapshot = child_state_history[0]
-        assert (
-            child_snapshot.config["configurable"]["thread_ts"]
-            == state_history[0].config["configurable"]["thread_ts"]
-        )
-        # check resuming from interrupt w/ thread_ts
-        interrupt_state_snapshot, before_interrupt_state_snapshot = state_history[:2]
-        before_interrupt_config = before_interrupt_state_snapshot.config
-        # going to get to interrupt again here
-        assert await app.ainvoke(None, before_interrupt_config, debug=True) == {
-            "my_key": "hi my value"
-        }
-        # one more "identical" snapshot than before, at top of list
-        assert [s async for s in app.aget_state_history(config)] == [
-            StateSnapshot(
-                values={"my_key": "hi my value"},
-                next=("inner",),
-                config={"configurable": {"thread_id": "6", "thread_ts": AnyStr()}},
-                metadata={
-                    "source": "loop",
-                    "writes": {"outer_1": {"my_key": "hi my value"}},
-                    "step": 1,
-                },
-                created_at=AnyStr(),
-                parent_config={
-                    "configurable": {"thread_id": "6", "thread_ts": AnyStr()}
-                },
-            ),
-            StateSnapshot(
-                values={"my_key": "hi my value"},
-                next=("inner",),
-                config={"configurable": {"thread_id": "6", "thread_ts": AnyStr()}},
-                metadata={
-                    "source": "loop",
-                    "writes": {"outer_1": {"my_key": "hi my value"}},
-                    "step": 1,
-                },
-                created_at=AnyStr(),
-                parent_config={
-                    "configurable": {"thread_id": "6", "thread_ts": AnyStr()}
-                },
-            ),
-            StateSnapshot(
-                values={"my_key": "my value"},
-                next=("outer_1",),
-                config={"configurable": {"thread_id": "6", "thread_ts": AnyStr()}},
-                metadata={"source": "loop", "writes": None, "step": 0},
-                created_at=AnyStr(),
-                parent_config={
-                    "configurable": {"thread_id": "6", "thread_ts": AnyStr()}
-                },
-            ),
-            StateSnapshot(
-                values={},
-                next=("__start__",),
-                config={"configurable": {"thread_id": "6", "thread_ts": AnyStr()}},
-                metadata={
-                    "source": "input",
-                    "writes": {"my_key": "my value"},
-                    "step": -1,
-                },
-                created_at=AnyStr(),
-                parent_config=None,
-            ),
-        ]
-        # going to resume from interrupt
-        interrupt_config = interrupt_state_snapshot.config
-        assert (await app.ainvoke(None, interrupt_config, debug=True)) == {
-            "my_key": "hi my value here and there and back again",
-        }
-        assert [s async for s in app.aget_state_history(config)] == [
-            StateSnapshot(
-                values={"my_key": "hi my value here and there and back again"},
-                next=(),
-                config={
-                    "configurable": {
-                        "thread_id": "6",
-                        "thread_ts": AnyStr(),
-                    }
-                },
-                metadata={
-                    "source": "loop",
-                    "writes": {
-                        "outer_2": {
-                            "my_key": "hi my value here and there and back again"
-                        }
-                    },
-                    "step": 3,
-                },
-                created_at=AnyStr(),
-                parent_config={
-                    "configurable": {
-                        "thread_id": "6",
-                        "thread_ts": AnyStr(),
-                    }
-                },
-            ),
-            StateSnapshot(
-                values={"my_key": "hi my value here and there"},
-                next=("outer_2",),
-                config={
-                    "configurable": {
-                        "thread_id": "6",
-                        "thread_ts": AnyStr(),
-                    }
-                },
-                metadata={
-                    "source": "loop",
-                    "writes": {"inner": {"my_key": "hi my value here and there"}},
-                    "step": 2,
-                },
-                created_at=AnyStr(),
-                parent_config={
-                    "configurable": {
-                        "thread_id": "6",
-                        "thread_ts": AnyStr(),
-                    }
-                },
-            ),
-            StateSnapshot(
-                values={"my_key": "hi my value"},
-                next=("inner",),
-                config={"configurable": {"thread_id": "6", "thread_ts": AnyStr()}},
-                metadata={
-                    "source": "loop",
-                    "writes": {"outer_1": {"my_key": "hi my value"}},
-                    "step": 1,
-                },
-                created_at=AnyStr(),
-                parent_config={
-                    "configurable": {"thread_id": "6", "thread_ts": AnyStr()}
-                },
-            ),
-            StateSnapshot(
-                values={"my_key": "hi my value"},
-                next=("inner",),
-                config={"configurable": {"thread_id": "6", "thread_ts": AnyStr()}},
-                metadata={
-                    "source": "loop",
-                    "writes": {"outer_1": {"my_key": "hi my value"}},
-                    "step": 1,
-                },
-                created_at=AnyStr(),
-                parent_config={
-                    "configurable": {"thread_id": "6", "thread_ts": AnyStr()}
-                },
-            ),
-            StateSnapshot(
-                values={"my_key": "my value"},
-                next=("outer_1",),
-                config={"configurable": {"thread_id": "6", "thread_ts": AnyStr()}},
-                metadata={"source": "loop", "writes": None, "step": 0},
-                created_at=AnyStr(),
-                parent_config={
-                    "configurable": {"thread_id": "6", "thread_ts": AnyStr()}
-                },
-            ),
-            StateSnapshot(
-                values={},
-                next=("__start__",),
-                config={"configurable": {"thread_id": "6", "thread_ts": AnyStr()}},
-                metadata={
-                    "source": "input",
-                    "writes": {"my_key": "my value"},
-                    "step": -1,
-                },
-                created_at=AnyStr(),
-                parent_config=None,
-            ),
-        ]
-    finally:
-        if hasattr(checkpointer, "__aexit__"):
-            await checkpointer.__aexit__(None, None, None)
-=======
             created_at=AnyStr(),
             parent_config=None,
         ),
     ]
->>>>>>> 4e643baa
 
 
 @pytest.mark.parametrize(
@@ -8156,588 +7598,6 @@
             "my_key": "hi my value here and there and back again",
         },
     ]
-
-
-@pytest.mark.parametrize(
-    "checkpointer",
-    [
-        MemorySaverAssertImmutable(),
-        AsyncSqliteSaver.from_conn_string(":memory:"),
-    ],
-    ids=[
-        "memory",
-        "sqlite",
-    ],
-)
-async def test_nested_graph_state(checkpointer: BaseCheckpointSaver) -> None:
-    try:
-
-        class InnerState(TypedDict):
-            my_key: str
-            my_other_key: str
-
-        async def inner_1(state: InnerState):
-            return {
-                "my_key": state["my_key"] + " here",
-                "my_other_key": state["my_key"],
-            }
-
-        async def inner_2(state: InnerState):
-            return {
-                "my_key": state["my_key"] + " and there",
-                "my_other_key": state["my_key"],
-            }
-
-        inner = StateGraph(InnerState)
-        inner.add_node("inner_1", inner_1)
-        inner.add_node("inner_2", inner_2)
-        inner.add_edge("inner_1", "inner_2")
-        inner.set_entry_point("inner_1")
-        inner.set_finish_point("inner_2")
-
-        class State(TypedDict):
-            my_key: str
-
-        async def outer_1(state: State):
-            return {"my_key": "hi " + state["my_key"]}
-
-        async def outer_2(state: State):
-            return {"my_key": state["my_key"] + " and back again"}
-
-        graph = StateGraph(State)
-        graph.add_node("outer_1", outer_1)
-        graph.add_node("inner", inner.compile(interrupt_before=["inner_2"]))
-        graph.add_node("outer_2", outer_2)
-        graph.set_entry_point("outer_1")
-        graph.add_edge("outer_1", "inner")
-        graph.add_edge("inner", "outer_2")
-        graph.set_finish_point("outer_2")
-
-        app = graph.compile(checkpointer=checkpointer)
-
-        config = {"configurable": {"thread_id": "1"}}
-        await app.ainvoke({"my_key": "my value"}, config, debug=True)
-        # test state w/ nested subgraph state (right after interrupt)
-        assert await app.aget_state(
-            config, include_subgraph_state=False
-        ) == StateSnapshot(
-            values={"my_key": "hi my value"},
-            next=("inner",),
-            config={"configurable": {"thread_id": "1", "thread_ts": AnyStr()}},
-            metadata={
-                "source": "loop",
-                "writes": {"outer_1": {"my_key": "hi my value"}},
-                "step": 1,
-            },
-            created_at=AnyStr(),
-            parent_config={"configurable": {"thread_id": "1", "thread_ts": AnyStr()}},
-            subgraph_state_snapshots=None,
-        )
-        assert await app.aget_state(
-            config, include_subgraph_state=True
-        ) == StateSnapshot(
-            values={"my_key": "hi my value"},
-            next=("inner",),
-            config={"configurable": {"thread_id": "1", "thread_ts": AnyStr()}},
-            metadata={
-                "source": "loop",
-                "writes": {"outer_1": {"my_key": "hi my value"}},
-                "step": 1,
-            },
-            created_at=AnyStr(),
-            parent_config={"configurable": {"thread_id": "1", "thread_ts": AnyStr()}},
-            subgraph_state_snapshots={
-                "inner": StateSnapshot(
-                    values={"my_key": "hi my value here"},
-                    next=(),
-                    config={
-                        "configurable": {"thread_id": "1__inner", "thread_ts": AnyStr()}
-                    },
-                    metadata={
-                        "source": "loop",
-                        "writes": {
-                            "inner_1": {
-                                "my_key": "hi my value here",
-                                "my_other_key": "hi my value",
-                            }
-                        },
-                        "step": 1,
-                    },
-                    created_at=AnyStr(),
-                    parent_config={
-                        "configurable": {"thread_id": "1__inner", "thread_ts": AnyStr()}
-                    },
-                    subgraph_state_snapshots=None,
-                )
-            },
-        )
-        assert [
-            c async for c in app.aget_state_history(config, include_subgraph_state=True)
-        ] == [
-            StateSnapshot(
-                values={"my_key": "hi my value"},
-                next=("inner",),
-                config={"configurable": {"thread_id": "1", "thread_ts": AnyStr()}},
-                metadata={
-                    "source": "loop",
-                    "writes": {"outer_1": {"my_key": "hi my value"}},
-                    "step": 1,
-                },
-                created_at=AnyStr(),
-                parent_config={
-                    "configurable": {"thread_id": "1", "thread_ts": AnyStr()}
-                },
-                subgraph_state_snapshots={
-                    "inner": StateSnapshot(
-                        values={"my_key": "hi my value here"},
-                        next=(),
-                        config={
-                            "configurable": {
-                                "thread_id": "1__inner",
-                                "thread_ts": AnyStr(),
-                            }
-                        },
-                        metadata={
-                            "source": "loop",
-                            "writes": {
-                                "inner_1": {
-                                    "my_key": "hi my value here",
-                                    "my_other_key": "hi my value",
-                                }
-                            },
-                            "step": 1,
-                        },
-                        created_at=AnyStr(),
-                        parent_config={
-                            "configurable": {
-                                "thread_id": "1__inner",
-                                "thread_ts": AnyStr(),
-                            }
-                        },
-                        subgraph_state_snapshots=None,
-                    )
-                },
-            ),
-            StateSnapshot(
-                values={"my_key": "my value"},
-                next=("outer_1",),
-                config={"configurable": {"thread_id": "1", "thread_ts": AnyStr()}},
-                metadata={"source": "loop", "writes": None, "step": 0},
-                created_at=AnyStr(),
-                parent_config={
-                    "configurable": {"thread_id": "1", "thread_ts": AnyStr()}
-                },
-                subgraph_state_snapshots=None,
-            ),
-            StateSnapshot(
-                values={},
-                next=("__start__",),
-                config={"configurable": {"thread_id": "1", "thread_ts": AnyStr()}},
-                metadata={
-                    "source": "input",
-                    "writes": {"my_key": "my value"},
-                    "step": -1,
-                },
-                created_at=AnyStr(),
-                parent_config=None,
-                subgraph_state_snapshots=None,
-            ),
-        ]
-        await app.ainvoke(None, config, debug=True)
-        # test state w/ nested subgraph state (after resuming from interrupt)
-        assert await app.aget_state(
-            config, include_subgraph_state=True
-        ) == StateSnapshot(
-            values={"my_key": "hi my value here and there and back again"},
-            next=(),
-            config={"configurable": {"thread_id": "1", "thread_ts": AnyStr()}},
-            metadata={
-                "source": "loop",
-                "writes": {
-                    "outer_2": {"my_key": "hi my value here and there and back again"}
-                },
-                "step": 3,
-            },
-            created_at=AnyStr(),
-            parent_config={"configurable": {"thread_id": "1", "thread_ts": AnyStr()}},
-            subgraph_state_snapshots={
-                "inner": StateSnapshot(
-                    values={"my_key": "hi my value here and there"},
-                    next=(),
-                    config={
-                        "configurable": {"thread_id": "1__inner", "thread_ts": AnyStr()}
-                    },
-                    metadata={
-                        "source": "loop",
-                        "writes": {
-                            "inner_2": {
-                                "my_key": "hi my value here and there",
-                                "my_other_key": "hi my value here",
-                            }
-                        },
-                        "step": 2,
-                    },
-                    created_at=AnyStr(),
-                    parent_config={
-                        "configurable": {"thread_id": "1__inner", "thread_ts": AnyStr()}
-                    },
-                    subgraph_state_snapshots=None,
-                )
-            },
-        )
-        assert [
-            c async for c in app.aget_state_history(config, include_subgraph_state=True)
-        ] == [
-            StateSnapshot(
-                values={"my_key": "hi my value here and there and back again"},
-                next=(),
-                config={
-                    "configurable": {
-                        "thread_id": "1",
-                        "thread_ts": AnyStr(),
-                    }
-                },
-                metadata={
-                    "source": "loop",
-                    "writes": {
-                        "outer_2": {
-                            "my_key": "hi my value here and there and back again"
-                        }
-                    },
-                    "step": 3,
-                },
-                created_at=AnyStr(),
-                parent_config={
-                    "configurable": {
-                        "thread_id": "1",
-                        "thread_ts": AnyStr(),
-                    }
-                },
-                subgraph_state_snapshots=None,
-            ),
-            StateSnapshot(
-                values={"my_key": "hi my value here and there"},
-                next=("outer_2",),
-                config={
-                    "configurable": {
-                        "thread_id": "1",
-                        "thread_ts": AnyStr(),
-                    }
-                },
-                metadata={
-                    "source": "loop",
-                    "writes": {"inner": {"my_key": "hi my value here and there"}},
-                    "step": 2,
-                },
-                created_at=AnyStr(),
-                parent_config={
-                    "configurable": {
-                        "thread_id": "1",
-                        "thread_ts": AnyStr(),
-                    }
-                },
-                subgraph_state_snapshots=None,
-            ),
-            StateSnapshot(
-                values={"my_key": "hi my value"},
-                next=("inner",),
-                config={
-                    "configurable": {
-                        "thread_id": "1",
-                        "thread_ts": AnyStr(),
-                    }
-                },
-                metadata={
-                    "source": "loop",
-                    "writes": {"outer_1": {"my_key": "hi my value"}},
-                    "step": 1,
-                },
-                created_at=AnyStr(),
-                parent_config={
-                    "configurable": {
-                        "thread_id": "1",
-                        "thread_ts": AnyStr(),
-                    }
-                },
-                # TODO: this is likely very confusing for an end user, and we'll probably need to update this.
-                # right now this is happening due to us overwriting the
-                # subgraph snapshot after we finish the graph with while the thread_ts
-                # is the same as when we interrupted
-                subgraph_state_snapshots={
-                    "inner": StateSnapshot(
-                        values={"my_key": "hi my value here and there"},
-                        next=(),
-                        config={
-                            "configurable": {
-                                "thread_id": "1__inner",
-                                "thread_ts": AnyStr(),
-                            }
-                        },
-                        metadata={
-                            "source": "loop",
-                            "writes": {
-                                "inner_2": {
-                                    "my_key": "hi my value here and there",
-                                    "my_other_key": "hi my value here",
-                                }
-                            },
-                            "step": 2,
-                        },
-                        created_at=AnyStr(),
-                        parent_config={
-                            "configurable": {
-                                "thread_id": "1__inner",
-                                "thread_ts": AnyStr(),
-                            }
-                        },
-                        subgraph_state_snapshots=None,
-                    )
-                },
-            ),
-            StateSnapshot(
-                values={"my_key": "my value"},
-                next=("outer_1",),
-                config={
-                    "configurable": {
-                        "thread_id": "1",
-                        "thread_ts": AnyStr(),
-                    }
-                },
-                metadata={"source": "loop", "writes": None, "step": 0},
-                created_at=AnyStr(),
-                parent_config={
-                    "configurable": {
-                        "thread_id": "1",
-                        "thread_ts": AnyStr(),
-                    }
-                },
-                subgraph_state_snapshots=None,
-            ),
-            StateSnapshot(
-                values={},
-                next=("__start__",),
-                config={
-                    "configurable": {
-                        "thread_id": "1",
-                        "thread_ts": AnyStr(),
-                    }
-                },
-                metadata={
-                    "source": "input",
-                    "writes": {"my_key": "my value"},
-                    "step": -1,
-                },
-                created_at=AnyStr(),
-                parent_config=None,
-                subgraph_state_snapshots=None,
-            ),
-        ]
-    finally:
-        if hasattr(checkpointer, "__aexit__"):
-            await checkpointer.__aexit__(None, None, None)
-
-
-@pytest.mark.parametrize(
-    "checkpointer",
-    [
-        MemorySaverAssertImmutable(),
-        AsyncSqliteSaver.from_conn_string(":memory:"),
-    ],
-    ids=[
-        "memory",
-        "sqlite",
-    ],
-)
-async def test_doubly_nested_graph_state(
-    checkpointer: BaseCheckpointSaver,
-) -> None:
-    try:
-
-        class State(TypedDict):
-            my_key: str
-
-        class ChildState(TypedDict):
-            my_key: str
-
-        class GrandChildState(TypedDict):
-            my_key: str
-
-        async def grandchild_1(state: ChildState):
-            return {"my_key": state["my_key"] + " here"}
-
-        async def grandchild_2(state: ChildState):
-            return {
-                "my_key": state["my_key"] + " and there",
-            }
-
-        grandchild = StateGraph(GrandChildState)
-        grandchild.add_node("grandchild_1", grandchild_1)
-        grandchild.add_node("grandchild_2", grandchild_2)
-        grandchild.add_edge("grandchild_1", "grandchild_2")
-        grandchild.set_entry_point("grandchild_1")
-        grandchild.set_finish_point("grandchild_2")
-
-        child = StateGraph(ChildState)
-        child.add_node("child_1", grandchild.compile(interrupt_before=["grandchild_2"]))
-        child.set_entry_point("child_1")
-        child.set_finish_point("child_1")
-
-        async def parent_1(state: State):
-            return {"my_key": "hi " + state["my_key"]}
-
-        async def parent_2(state: State):
-            return {"my_key": state["my_key"] + " and back again"}
-
-        graph = StateGraph(State)
-        graph.add_node("parent_1", parent_1)
-        graph.add_node("child", child.compile())
-        graph.add_node("parent_2", parent_2)
-        graph.set_entry_point("parent_1")
-        graph.add_edge("parent_1", "child")
-        graph.add_edge("child", "parent_2")
-        graph.set_finish_point("parent_2")
-
-        app = graph.compile(checkpointer=checkpointer)
-
-        # test invoke w/ nested interrupt
-        config = {"configurable": {"thread_id": "1"}}
-        await app.ainvoke({"my_key": "my value"}, config, debug=True)
-        assert await app.aget_state(config) == StateSnapshot(
-            values={"my_key": "hi my value"},
-            next=("child",),
-            config={"configurable": {"thread_id": "1", "thread_ts": AnyStr()}},
-            metadata={
-                "source": "loop",
-                "writes": {"parent_1": {"my_key": "hi my value"}},
-                "step": 1,
-            },
-            created_at=AnyStr(),
-            parent_config={"configurable": {"thread_id": "1", "thread_ts": AnyStr()}},
-            subgraph_state_snapshots=None,
-        )
-        assert await app.aget_state(
-            config, include_subgraph_state=True
-        ) == StateSnapshot(
-            values={"my_key": "hi my value"},
-            next=("child",),
-            config={"configurable": {"thread_id": "1", "thread_ts": AnyStr()}},
-            metadata={
-                "source": "loop",
-                "writes": {"parent_1": {"my_key": "hi my value"}},
-                "step": 1,
-            },
-            created_at=AnyStr(),
-            parent_config={"configurable": {"thread_id": "1", "thread_ts": AnyStr()}},
-            subgraph_state_snapshots={
-                "child": StateSnapshot(
-                    values={"my_key": "hi my value"},
-                    next=(),
-                    config={
-                        "configurable": {"thread_id": "1__child", "thread_ts": AnyStr()}
-                    },
-                    metadata={"source": "loop", "writes": None, "step": 0},
-                    created_at=AnyStr(),
-                    parent_config={
-                        "configurable": {"thread_id": "1__child", "thread_ts": AnyStr()}
-                    },
-                    subgraph_state_snapshots={
-                        "child_1": StateSnapshot(
-                            values={"my_key": "hi my value here"},
-                            next=(),
-                            config={
-                                "configurable": {
-                                    "thread_id": "1__child__child_1",
-                                    "thread_ts": AnyStr(),
-                                }
-                            },
-                            metadata={
-                                "source": "loop",
-                                "writes": {
-                                    "grandchild_1": {"my_key": "hi my value here"}
-                                },
-                                "step": 1,
-                            },
-                            created_at=AnyStr(),
-                            parent_config={
-                                "configurable": {
-                                    "thread_id": "1__child__child_1",
-                                    "thread_ts": AnyStr(),
-                                }
-                            },
-                            subgraph_state_snapshots=None,
-                        )
-                    },
-                )
-            },
-        )
-        await app.ainvoke(None, config, debug=True)
-        assert await app.aget_state(
-            config, include_subgraph_state=True
-        ) == StateSnapshot(
-            values={"my_key": "hi my value here and there and back again"},
-            next=(),
-            config={"configurable": {"thread_id": "1", "thread_ts": AnyStr()}},
-            metadata={
-                "source": "loop",
-                "writes": {
-                    "parent_2": {"my_key": "hi my value here and there and back again"}
-                },
-                "step": 3,
-            },
-            created_at=AnyStr(),
-            parent_config={"configurable": {"thread_id": "1", "thread_ts": AnyStr()}},
-            subgraph_state_snapshots={
-                "child": StateSnapshot(
-                    values={"my_key": "hi my value here and there"},
-                    next=(),
-                    config={
-                        "configurable": {"thread_id": "1__child", "thread_ts": AnyStr()}
-                    },
-                    metadata={
-                        "source": "loop",
-                        "writes": {"child_1": {"my_key": "hi my value here and there"}},
-                        "step": 1,
-                    },
-                    created_at=AnyStr(),
-                    parent_config={
-                        "configurable": {"thread_id": "1__child", "thread_ts": AnyStr()}
-                    },
-                    subgraph_state_snapshots={
-                        "child_1": StateSnapshot(
-                            values={"my_key": "hi my value here and there"},
-                            next=(),
-                            config={
-                                "configurable": {
-                                    "thread_id": "1__child__child_1",
-                                    "thread_ts": AnyStr(),
-                                }
-                            },
-                            metadata={
-                                "source": "loop",
-                                "writes": {
-                                    "grandchild_2": {
-                                        "my_key": "hi my value here and there"
-                                    }
-                                },
-                                "step": 2,
-                            },
-                            created_at=AnyStr(),
-                            parent_config={
-                                "configurable": {
-                                    "thread_id": "1__child__child_1",
-                                    "thread_ts": AnyStr(),
-                                }
-                            },
-                            subgraph_state_snapshots=None,
-                        )
-                    },
-                )
-            },
-        )
-
-    finally:
-        if hasattr(checkpointer, "__aexit__"):
-            await checkpointer.__aexit__(None, None, None)
 
 
 async def test_checkpoint_metadata() -> None:
