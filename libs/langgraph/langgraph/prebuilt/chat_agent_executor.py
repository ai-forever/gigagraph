--- conflicted
+++ resolved
@@ -60,24 +60,6 @@
 ]
 
 
-<<<<<<< HEAD
-    # Define the function to execute tools
-    def _get_action(state: AgentState):
-        messages = state["messages"]
-        # Based on the continue condition
-        # we know the last message involves a function call
-        last_message = messages[-1]
-
-        tool_input = last_message.additional_kwargs["function_call"]["arguments"]
-        if isinstance(tool_input, str):
-            tool_input = json.loads(tool_input)
-        # We construct an AgentAction from the function_call
-        return ToolInvocation(
-            tool=last_message.additional_kwargs["function_call"]["name"],
-            tool_input=json.loads(
-                last_message.additional_kwargs["function_call"]["arguments"]
-            ),
-=======
 def _get_state_modifier_runnable(state_modifier: Optional[StateModifier]) -> Runnable:
     state_modifier_runnable: Runnable
     if state_modifier is None:
@@ -104,7 +86,6 @@
     else:
         raise ValueError(
             f"Got unexpected type for `state_modifier`: {type(state_modifier)}"
->>>>>>> 8850e8a3
         )
 
     return state_modifier_runnable
