blank_issues_enabled: false
version: 2.1
contact_links:
<<<<<<< HEAD
  - name: 🤔 Вопрос или проблема
    about: Задайте вопрос или расскажите о проблеме
    url: https://www.github.com/langchain-ai/langchain/discussions/categories/q-a
  - name: Запрос на доработку
    url: https://www.github.com/ai-forever/gigachain/discussions/categories/ideas
    about: Поделитесь идеей или предложите доработку
  - name: Ваши истории
    about: Расскажите, как вы использовали GigaChain для решения своих задач
    url: https://www.github.com/langchain-ai/langchain/discussions/categories/show-and-tell
=======
  - name: 🤔 Question or Problem
    about: Ask a question or ask about a problem in GitHub Discussions.
    url: https://github.com/langchain-ai/langgraph/discussions/categories/q-a
  - name: Feature Request
    url: https://github.com/langchain-ai/langgraph/discussions/categories/ideas
    about: Suggest a feature or an idea
  - name: Show and tell
    about: Show what you built with LangChain
    url: https://github.com/langchain-ai/langgraph/discussions/categories/show-and-tell
  - name: Slack
    url:  https://www.langchain.com/join-community
    about: General community discussions
>>>>>>> 8850e8a3
<|MERGE_RESOLUTION|>--- conflicted
+++ resolved
@@ -1,27 +1,11 @@
 blank_issues_enabled: false
-version: 2.1
 contact_links:
-<<<<<<< HEAD
   - name: 🤔 Вопрос или проблема
     about: Задайте вопрос или расскажите о проблеме
-    url: https://www.github.com/langchain-ai/langchain/discussions/categories/q-a
+    url: https://www.github.com/ai-forever/gigagraph/discussions/categories/q-a
   - name: Запрос на доработку
-    url: https://www.github.com/ai-forever/gigachain/discussions/categories/ideas
+    url: https://www.github.com/ai-forever/gigagraph/discussions/categories/ideas
     about: Поделитесь идеей или предложите доработку
   - name: Ваши истории
-    about: Расскажите, как вы использовали GigaChain для решения своих задач
-    url: https://www.github.com/langchain-ai/langchain/discussions/categories/show-and-tell
-=======
-  - name: 🤔 Question or Problem
-    about: Ask a question or ask about a problem in GitHub Discussions.
-    url: https://github.com/langchain-ai/langgraph/discussions/categories/q-a
-  - name: Feature Request
-    url: https://github.com/langchain-ai/langgraph/discussions/categories/ideas
-    about: Suggest a feature or an idea
-  - name: Show and tell
-    about: Show what you built with LangChain
-    url: https://github.com/langchain-ai/langgraph/discussions/categories/show-and-tell
-  - name: Slack
-    url:  https://www.langchain.com/join-community
-    about: General community discussions
->>>>>>> 8850e8a3
+    about: Расскажите как вы использовали GigaGraph для решения своих задач
+    url: https://www.github.com/ai-forever/gigagraph/discussions/categories/show-and-tell