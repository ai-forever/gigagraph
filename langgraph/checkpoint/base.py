--- conflicted
+++ resolved
@@ -105,15 +105,6 @@
 )
 
 
-<<<<<<< HEAD
-class SerializerProtocol(Protocol):
-    def dumps(self, obj: Any) -> bytes: ...
-
-    def loads(self, data: bytes) -> Any: ...
-
-
-=======
->>>>>>> daf8bf2e
 class BaseCheckpointSaver(ABC):
     at: CheckpointAt = CheckpointAt.END_OF_STEP
 
