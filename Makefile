--- conflicted
+++ resolved
@@ -22,16 +22,14 @@
 codespell:
 	./docs/codespell_notebooks.sh .
 
-<<<<<<< HEAD
 lock_no_update:
 	@echo "Locking dependencies..."
 	@for d in $$(find . -name pyproject.toml -exec dirname {} \;); do \
 		(cd $$d && poetry lock --no-update); \
 	done
-=======
+
 start-services:
 	docker compose -f docs/test-compose.yml up -V --force-recreate --wait --remove-orphans
 
 stop-services:
-	docker compose -f docs/test-compose.yml down
->>>>>>> 6b861d6c
+	docker compose -f docs/test-compose.yml down