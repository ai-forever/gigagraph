# GigaGraph

<<<<<<< HEAD
⚡ Разработка языковых агентов в виде графов ⚡
=======
[![Downloads](https://static.pepy.tech/badge/langgraph/month)](https://pepy.tech/project/langgraph)
[![Open Issues](https://img.shields.io/github/issues-raw/langchain-ai/langgraph)](https://github.com/langchain-ai/langgraph/issues)
[![](https://dcbadge.vercel.app/api/server/6adMQxSpJS?compact=true&style=flat)](https://discord.com/channels/1038097195422978059/1170024642245832774)

⚡ Building language agents as graphs ⚡
>>>>>>> 11413705

## Описание

GigaGraph — это библиотека, дающая возможность работать с LLM (большие языковые модели) для создания приложений, которые используют множество взаимодействующих цепочек (акторов) и сохраняют данные о состоянии.
Так как в основе GigaGraph лежит [GigaChain](https://github.com/ai-forever/gigachain), предполагается совместное использование обоих библиотек.

<<<<<<< HEAD
Основной сценарий использования GigaGraph — добавление циклов в приложения с LLM. Для этого библиотека добавляет в [LangChain Expression Language](https://python.langchain.com/docs/expression_language/) возможность работать с множеством цепочек на каждой из итераций вычислительного цикла.
Использование циклов позволяет реализовать поведение агента, когда приложению нужно многократно вызывать LLM и спрашивать, какое действие нужно выполнить следующим.
=======
The main use is for adding **cycles** to your LLM application.
Crucially, LangGraph is NOT optimized for only **DAG** workflows.
If you want to build a DAG, you should just use [LangChain Expression Language](https://python.langchain.com/docs/expression_language/).
>>>>>>> 11413705

Следует отметить, что GigaGraph не предназначена для создания *DAG* (ориентированного ациклического графа).
Для решения этой задачи используйте стандартные возможности LangChain Expression Language.

## Установка

Для установки используйте менеджер пакетов pip:

```shell
pip install gigagraph
```

<<<<<<< HEAD
## Быстрый старт

Ниже приводится пример разработки агента, использующего несколько моделей и вызов функций.
Агент отображает каждое свое состояние в виде отдельных сообщений в списке
=======
## Quick start

One of the central concepts of LangGraph is state. Each graph execution creates a state that is passed between nodes in the graph as they execute, and each node updates this internal state with its return value after it executes. The way that the graph updates its internal state is defined by either the type of graph chosen or a custom function.

State in LangGraph can be pretty general, but to keep things simpler to start, we'll show off an example where the graph's state is limited to a list of chat messages using the built-in `MessageGraph` class. This is convenient when using LangGraph with LangChain chat models because we can return chat model output directly.

First, install the LangChain OpenAI integration package:

```python
pip install langchain_openai
```

We also need to export some environment variables:

```shell
export OPENAI_API_KEY=sk-...
```

And now we're ready! The graph below contains a single node called `"oracle"` that executes a chat model, then returns the result:

```python
from langchain_openai import ChatOpenAI
from langchain_core.messages import HumanMessage
from langgraph.graph import END, MessageGraph

model = ChatOpenAI(temperature=0)

graph = MessageGraph()

graph.add_node("oracle", model)
graph.add_edge("oracle", END)

graph.set_entry_point("oracle")

runnable = graph.compile()
```

Let's run it!

```python
runnable.invoke(HumanMessage("What is 1 + 1?"))
```

```
[HumanMessage(content='What is 1 + 1?'), AIMessage(content='1 + 1 equals 2.')]
```

So what did we do here? Let's break it down step by step:

1. First, we initialize our model and a `MessageGraph`.
2. Next, we add a single node to the graph, called `"oracle"`, which simply calls the model with the given input.
3. We add an edge from this `"oracle"` node to the special string `END`. This means that execution will end after current node.
4. We set `"oracle"` as the entrypoint to the graph.
5. We compile the graph, ensuring that no more modifications to it can be made.

Then, when we execute the graph:

1. LangGraph adds the input message to the internal state, then passes the state to the entrypoint node, `"oracle"`.
2. The `"oracle"` node executes, invoking the chat model.
3. The chat model returns an `AIMessage`. LangGraph adds this to the state.
4. Execution progresses to the special `END` value and outputs the final state.

And as a result, we get a list of two chat messages as output.

### Interaction with LCEL

As an aside for those already familiar with LangChain - `add_node` actually takes any function or runnable as input. In the above example, the model is used "as-is", but we could also have passed in a function:

```python
def call_oracle(messages: list):
    return model.invoke(message)

graph.add_node("oracle", call_oracle)
```

Just make sure you are mindful of the fact that the input to the runnable is the **entire current state**. So this will fail:

```python
# This will not work with MessageGraph!
from langchain_core.prompts import ChatPromptTemplate, MessagesPlaceholder

prompt = ChatPromptTemplate.from_messages([
    ("system", "You are a helpful assistant named {name} who always speaks in pirate dialect"),
    MessagesPlaceholder(variable_name="messages"),
])

chain = prompt | model

# State is a list of messages, but our chain expects a dict input:
#
# { "name": some_string, "messages": [] }
#
# Therefore, the graph will throw an exception when it executes here.
graph.add_node("oracle", chain)
```

## Conditional edges

Now, let's move onto something a little bit less trivial. Because math can be difficult for LLMs, let's allow the LLM to conditionally call a `"multiply"` node using tool calling.

We'll recreate our graph with an additional `"multiply"` that will take the result of the most recent message, if it is a tool call, and calculate the result.
We'll also bind the calculator to the OpenAI model as a tool to allow the model to optionally use the tool necessary to respond to the current state:

```python
import json
from langchain_core.messages import ToolMessage
from langchain_core.tools import tool
from langchain_core.utils.function_calling import convert_to_openai_tool

@tool
def multiply(first_number: int, second_number: int):
    """Multiplies two numbers together."""
    return first_number * second_number

model = ChatOpenAI(temperature=0)
model_with_tools = model.bind(tools=[convert_to_openai_tool(multiply)])

graph = MessageGraph()

def invoke_model(state: List[BaseMessage]):
    return model_with_tools.invoke(state)

graph.add_node("oracle", invoke_model)

def invoke_tool(state: List[BaseMessage]):
    tool_calls = state[-1].additional_kwargs.get("tool_calls", [])
    multiply_call = None

    for tool_call in tool_calls:
        if tool_call.get("function").get("name") == "multiply":
            multiply_call = tool_call

    if multiply_call is None:
        raise Exception("No adder input found.")

    res = multiply.invoke(
        json.loads(multiply_call.get("function").get("arguments"))
    )

    return ToolMessage(
        tool_call_id=multiply_call.get("id"),
        content=res
    )

graph.add_node("multiply", invoke_tool)

graph.add_edge("multiply", END)

graph.set_entry_point("oracle")
```

Now let's think - what do we want to have happen?

- If the `"oracle"` node returns a message expecting a tool call, we want to execute the `"multiply"` node
- If not, we can just end execution

We can achieve this using **conditional edges**, which routes execution to a node based on the current state using a function.

Here's what that looks like:

```python
def router(state: List[BaseMessage]):
    tool_calls = state[-1].additional_kwargs.get("tool_calls", [])
    if len(tool_calls):
        return "multiply"
    else:
        return "end"

graph.add_conditional_edges("oracle", router, {
    "multiply": "multiply",
    "end": END,
})
```

If the model output contains a tool call, we move to the `"multiply"` node. Otherwise, we end.

Great! Now all that's left is to compile the graph and try it out. Math-related questions are routed to the calculator tool:

```python
runnable = graph.compile()

runnable.invoke(HumanMessage("What is 123 * 456?"))
```

```

[HumanMessage(content='What is 123 * 456?'),
 AIMessage(content='', additional_kwargs={'tool_calls': [{'id': 'call_OPbdlm8Ih1mNOObGf3tMcNgb', 'function': {'arguments': '{"first_number":123,"second_number":456}', 'name': 'multiply'}, 'type': 'function'}]}),
 ToolMessage(content='56088', tool_call_id='call_OPbdlm8Ih1mNOObGf3tMcNgb')]
```

While conversational responses are outputted directly:

```python
runnable.invoke(HumanMessage("What is your name?"))
```

```
[HumanMessage(content='What is your name?'),
 AIMessage(content='My name is Assistant. How can I assist you today?')]
```

## Cycles

Now, let's go over a more general example with a cycle. We will recreate the `AgentExecutor` class from LangChain. The agent itself will use chat models and function calling.
This agent will represent all its state as a list of messages.
>>>>>>> 11413705

Для работы агента потребуется установить некоторые пакеты LangChain и использовать в качестве демонстрации сервис [Tavily](https://app.tavily.com/sign-in):

```shell
pip install -U langchain langchain_openai tavily-python
```

<<<<<<< HEAD
Также для доступа к OpenAI и Tavily API понадобится задать переменные среды:
=======
We also need to export some additional environment variables for OpenAI and Tavily API access.
>>>>>>> 11413705

```shell
export OPENAI_API_KEY=sk-...
export TAVILY_API_KEY=tvly-...
```

При желании вы можете использовать [LangSmith](https://docs.smith.langchain.com/):

```shell
export LANGCHAIN_TRACING_V2="true"
export LANGCHAIN_API_KEY=ls__...
```

### Подготовьте инструменты

В первую очередь определите инструменты (`tools`), которые будет использовать приложение.
В качестве примера в этом разделе используется поиск, встроенный в Tavily, но вы также можете использовать собственные инструменты.
Подробнее об том как создавать свои инструменты — в [документации](https://python.langchain.com/docs/modules/agents/tools/custom_tools).

<<<<<<< HEAD
=======
As above, we will first define the tools we want to use.
For this simple example, we will use a built-in search tool via Tavily.
However, it is really easy to create your own tools - see documentation [here](https://python.langchain.com/docs/modules/agents/tools/custom_tools) on how to do that.
>>>>>>> 11413705

```python
from langchain_community.tools.tavily_search import TavilySearchResults

tools = [TavilySearchResults(max_results=1)]
```

<<<<<<< HEAD
Оберните инструменты в GigaGraph `ToolExecutor` — класс, который принимает объекты запуска инструмента `ToolInvocation`, вызывает инструмент и возвращает ответ.
Объект `ToolInvocation` — произвольный класс с атрибутами `tool` и `tool_input`.
=======
We can now wrap these tools in a simple LangGraph `ToolExecutor`.
This class receives `ToolInvocation` objects, calls that tool, and returns the output.
`ToolInvocation` is any class with `tool` and `tool_input` attributes.
>>>>>>> 11413705

```python
from langgraph.prebuilt import ToolExecutor

tool_executor = ToolExecutor(tools)
```

### Задайте модель

<<<<<<< HEAD
Подключите модель, которую будет использовать приложение.
Для демонстрации в описываемом примере модель должна:

* поддерживать списки сообщений. Каждое свое состояние агент будет возвращать в виде сообщений, поэтому модель должна хорошо работать со списками сообщений.
* предоставлять интерфейсы вызова функций, аналогичные моделям OpenAI.

=======
Now we need to load the chat model we want to use.
This time, we'll use the older function calling interface. This walkthrough will use OpenAI, but we can choose any model that supports OpenAI function calling.
>>>>>>> 11413705

```python
from langchain_openai import ChatOpenAI

# Параметр streaming=True включает потоковую передачу токенов
# Подробнее в разделе Потоковая передача.
model = ChatOpenAI(temperature=0, streaming=True)
```

После подключения убедитесь, что модель знает, какие инструменты доступны ей.
Для этого преобразуйте инструменты GigaGraph в формат OpenAI-функций и привяжите их к классу модели.

```python
from langchain.tools.render import format_tool_to_openai_function

functions = [format_tool_to_openai_function(t) for t in tools]
model = model.bind_functions(functions)
```

### Определите состояние агента

<<<<<<< HEAD
Основным графом `gigagraph` является `StatefulGraph`.
Этот граф параметризован объектом состояния, который он передает каждой вершине.
В свою очередь каждая вершина возвращает операции для обновления состояния.
Операции могут либо задавать (SET) определенные атрибуты состояния (например, переписывать существующие значения), либо добавлять ()ADD данные к существующим атрибутам.
Будет операция задавать или добавлять данные, определяется аннотациями объекта состояния, который используется для создания графа.

В приведенном примере отслеживаемое состояние представлено в виде списка сообщений.
Поэтому нужно чтобы каждая вершина добавляла сообщения в список.

Для этого используйте `TypedDict` с одним ключом (`messages`) и аннотацией, указывающей на то, что в атрибут `messages` можно только добавлять данные.
=======
This time, we'll use the more general `StateGraph`.
This graph is parameterized by a state object that it passes around to each node.
Remember that each node then returns operations to update that state.
These operations can either SET specific attributes on the state (e.g. overwrite the existing values) or ADD to the existing attribute.
Whether to set or add is denoted by annotating the state object you construct the graph with.

For this example, the state we will track will just be a list of messages.
We want each node to just add messages to that list.
Therefore, we will use a `TypedDict` with one key (`messages`) and annotate it so that the `messages` attribute is always added to with the second parameter (`operator.add`).
>>>>>>> 11413705

```python
from typing import TypedDict, Annotated, Sequence
import operator
from langchain_core.messages import BaseMessage


class AgentState(TypedDict):
    messages: Annotated[Sequence[BaseMessage], operator.add]
```

<<<<<<< HEAD
### Определите вершины графа

Теперь нужно определить несколько разных вершин графа.
В `langgraph` вершина может быть представлена в виде функции или [исполняемого интерфейса](https://python.langchain.com/docs/expression_language/).
Для описываемого примера понадобятся две основных вершины:
=======
You can think of the `MessageGraph` used in the initial example as a preconfigured version of this graph, where the state is directly an array of messages,
and the update step is always to append the returned values of a node to the internal state.

### Define the nodes
>>>>>>> 11413705

* Агент, который принимает решения когда и какие действия нужно выполнять.
* Функция для вызова инструментов. Если агент решает совершить действие, эта вершина его выполнит.

Также нужно определить ребра графа.
Часть ребер могут зависеть от условий (*условные ребра*).
Это связанно с тем, что в зависимости от вывода вершины могут быть реализованы различные пути развития событий.
При этом неизвестно какой путь будет выбран до момента обращения к вершине.
Какой путь выбрать LLM решает самостоятельно.

Разница между обычным и условным ребром графа:

* В случае условного ребра, после вызова агента:

  * если агент решает предпринять действие, нужно вызвать функцию для обращения к инструментам;
  * если агент решает, что действие завершено, операции должны быть прекращены.

* В случае обычного ребра после обращения к инструментам, нужно всегда возвращаться к агенту, чтобы он определил дальнейшие действия.


Определите вершины и функцию, которая будет решать какое из условных ребер выполнять.

```python
from langgraph.prebuilt import ToolInvocation
import json
from langchain_core.messages import FunctionMessage

# Задайте функцию, которая определяет нужно продолжать или нет
def should_continue(state):
    messages = state['messages']
    last_message = messages[-1]
    # Приложение останавливается, если нет вызова функции
    if "function_call" not in last_message.additional_kwargs:
        return "end"
    # В противном случае выполнение продолжается
    else:
        return "continue"

# Задайте функцию, которая будет обращаться к модели
def call_model(state):
    messages = state['messages']
    response = model.invoke(messages)
    # Возвращается список, который будет добавлен к существующему списку сообщений
    return {"messages": [response]}

# Задайте функцию, которая будет вызывать инструменты
def call_tool(state):
    messages = state['messages']
    # Благодаря условию continue
    # приложение знает, что последнее сообщение содержит вызов функции
    last_message = messages[-1]
    # Создание ToolInvocation из function_call
    action = ToolInvocation(
        tool=last_message.additional_kwargs["function_call"]["name"],
        tool_input=json.loads(last_message.additional_kwargs["function_call"]["arguments"]),
    )
    # Вызов tool_executor и получение ответа
    response = tool_executor.invoke(action)
    # Использование ответа для создания сообщения FunctionMessage
    function_message = FunctionMessage(content=str(response), name=action.tool)
    # Возвращение списка, который будет добавлен к существующему списку сообщений
    return {"messages": [function_message]}
```

### Определите граф

```python
from langgraph.graph import StateGraph, END
# Задайте новый граф
workflow = StateGraph(AgentState)

# Задайте две вершины, которые будут работать в цикле
workflow.add_node("agent", call_model)
workflow.add_node("action", call_tool)

# Задайте точку входа `agent`
# Точка входа указывает вершину, котора будет вызвана в первую очередь
workflow.set_entry_point("agent")

# Создайте условное ребро
workflow.add_conditional_edges(
    # Определите начальную вершину. В этом примере используется вершина `agent`.
    # Это задает ребра, которые будут использованы после вызова вершины `agent`.
    "agent",
    # Передайте функцию, которая определяет какую вершину вызвать дальше.
    should_continue,
    # Передайте структуру (map), в которой ключами будут строки, а значениями другие вершины.
    # END — зарезервированная вершна, указываящая на то, что граф должен завершиться.
    # После вызова `should_continue` вывод функции сравнивается с ключами в структуре.
    # После чего вызывается соотвествующая выводу вершина.
    {
        # If `tools`, then we call the tool node.
        # Если значение `tools`, вызывается вершина, ответственная за обращение к интрсументам.
        "continue": "action",
        # В противном случае граф заканчивается.
        "end": END
    }
)

# Добавьте обычное ребро, соединяющее вершины `tools` и `agent`.
# Ребро задает путь при котором после вызова вершины `tools`, вызывается вершина `agent`.
workflow.add_edge('action', 'agent')

# Скомпилируйте все предыдущие этапы в исполняемый интерфейс GigaChain.
# Теперь граф можно использовать также, как и другие исполняемые интерфейсы.
app = workflow.compile()
```

### Использование

Скомпилированный исполняемый интерфейс принимает на вход список сообщений:

```python
from langchain_core.messages import HumanMessage

inputs = {"messages": [HumanMessage(content="what is the weather in sf")]}
app.invoke(inputs)
```

Работа интерфейса занимает некоторое время.
Чтобы наблюдать за результатом работы в прямом эфире, вы можете включить потоковую передачу.

## Потоковая передача

GigaGraph поддерживает несколько разных способов потоковой передачи.

### Потоковая передача вывода вершины

GigaGraph предоставляет возможность потоковой передачи результата вызова каждой из вершин графа по мере обращения к ним.

```python
inputs = {"messages": [HumanMessage(content="what is the weather in sf")]}
for output in app.stream(inputs):
    # stream() возвращает словари с парами `Вершина графа — вывод`
    for key, value in output.items():
        print(f"Output from node '{key}':")
        print("---")
        print(value)
    print("\n---\n")
```

```
Output from node 'agent':
---
{'messages': [AIMessage(content='', additional_kwargs={'function_call': {'arguments': '{\n  "query": "weather in San Francisco"\n}', 'name': 'tavily_search_results_json'}})]}

---

Output from node 'action':
---
{'messages': [FunctionMessage(content="[{'url': 'https://weatherspark.com/h/m/557/2024/1/Historical-Weather-in-January-2024-in-San-Francisco-California-United-States', 'content': 'January 2024 Weather History in San Francisco California, United States  Daily Precipitation in January 2024 in San Francisco Observed Weather in January 2024 in San Francisco  San Francisco Temperature History January 2024 Hourly Temperature in January 2024 in San Francisco  Hours of Daylight and Twilight in January 2024 in San FranciscoThis report shows the past weather for San Francisco, providing a weather history for January 2024. It features all historical weather data series we have available, including the San Francisco temperature history for January 2024. You can drill down from year to month and even day level reports by clicking on the graphs.'}]", name='tavily_search_results_json')]}

---

Output from node 'agent':
---
{'messages': [AIMessage(content="I couldn't find the current weather in San Francisco. However, you can visit [WeatherSpark](https://weatherspark.com/h/m/557/2024/1/Historical-Weather-in-January-2024-in-San-Francisco-California-United-States) to check the historical weather data for January 2024 in San Francisco.")]}

---

Output from node '__end__':
---
{'messages': [HumanMessage(content='what is the weather in sf'), AIMessage(content='', additional_kwargs={'function_call': {'arguments': '{\n  "query": "weather in San Francisco"\n}', 'name': 'tavily_search_results_json'}}), FunctionMessage(content="[{'url': 'https://weatherspark.com/h/m/557/2024/1/Historical-Weather-in-January-2024-in-San-Francisco-California-United-States', 'content': 'January 2024 Weather History in San Francisco California, United States  Daily Precipitation in January 2024 in San Francisco Observed Weather in January 2024 in San Francisco  San Francisco Temperature History January 2024 Hourly Temperature in January 2024 in San Francisco  Hours of Daylight and Twilight in January 2024 in San FranciscoThis report shows the past weather for San Francisco, providing a weather history for January 2024. It features all historical weather data series we have available, including the San Francisco temperature history for January 2024. You can drill down from year to month and even day level reports by clicking on the graphs.'}]", name='tavily_search_results_json'), AIMessage(content="I couldn't find the current weather in San Francisco. However, you can visit [WeatherSpark](https://weatherspark.com/h/m/557/2024/1/Historical-Weather-in-January-2024-in-San-Francisco-California-United-States) to check the historical weather data for January 2024 in San Francisco.")]}

---
```

### Потоковая передача токенов модели

Библиотека дает доступ к потоковой передачи токенов модели по мере их возникновения на каждой из вершин.
В приведенном примере только вершина `agent` может возвращать токены модели.
Для работы этой функциональность нужно чтобы модель поддерживала работу в режиме потоковой передачи токенов.

```python
inputs = {"messages": [HumanMessage(content="what is the weather in sf")]}
async for output in app.astream_log(inputs, include_types=["llm"]):
    # astream_log() yields the requested logs (here LLMs) in JSONPatch format
    for op in output.ops:
        if op["path"] == "/streamed_output/-":
            # this is the output from .stream()
            ...
        elif op["path"].startswith("/logs/") and op["path"].endswith(
            "/streamed_output/-"
        ):
            # because we chose to only include LLMs, these are LLM tokens
            print(op["value"])
```

```
content='' additional_kwargs={'function_call': {'arguments': '', 'name': 'tavily_search_results_json'}}
content='' additional_kwargs={'function_call': {'arguments': '{\n', 'name': ''}}
content='' additional_kwargs={'function_call': {'arguments': ' ', 'name': ''}}
content='' additional_kwargs={'function_call': {'arguments': ' "', 'name': ''}}
content='' additional_kwargs={'function_call': {'arguments': 'query', 'name': ''}}
content='' additional_kwargs={'function_call': {'arguments': '":', 'name': ''}}
content='' additional_kwargs={'function_call': {'arguments': ' "', 'name': ''}}
content='' additional_kwargs={'function_call': {'arguments': 'weather', 'name': ''}}
content='' additional_kwargs={'function_call': {'arguments': ' in', 'name': ''}}
content='' additional_kwargs={'function_call': {'arguments': ' San', 'name': ''}}
content='' additional_kwargs={'function_call': {'arguments': ' Francisco', 'name': ''}}
content='' additional_kwargs={'function_call': {'arguments': '"\n', 'name': ''}}
content='' additional_kwargs={'function_call': {'arguments': '}', 'name': ''}}
content=''
content=''
content='I'
content="'m"
content=' sorry'
content=','
content=' but'
content=' I'
content=' couldn'
content="'t"
content=' find'
content=' the'
content=' current'
content=' weather'
content=' in'
content=' San'
content=' Francisco'
content='.'
content=' However'
content=','
content=' you'
content=' can'
content=' check'
content=' the'
content=' historical'
content=' weather'
content=' data'
content=' for'
content=' January'
content=' '
content='202'
content='4'
content=' in'
content=' San'
content=' Francisco'
content=' ['
content='here'
content=']('
content='https'
content='://'
content='we'
content='athers'
content='park'
content='.com'
content='/h'
content='/m'
content='/'
content='557'
content='/'
content='202'
content='4'
content='/'
content='1'
content='/H'
content='istorical'
content='-'
content='Weather'
content='-in'
content='-Jan'
content='uary'
content='-'
content='202'
content='4'
content='-in'
content='-S'
content='an'
content='-F'
content='r'
content='anc'
content='isco'
content='-Cal'
content='ifornia'
content='-'
content='United'
content='-'
content='States'
content=').'
content=''
```

## Область применения

Используйте библиотеку если вам нужна поддержка циклов.

<<<<<<< HEAD
Если обычной работы с цепочками для решения ваших задач достаточно, используйте основные возможности [LangChain Expression Language](https://python.langchain.com/docs/expression_language/).

=======
>>>>>>> 11413705
## How-to Guides

These guides show how to use LangGraph in particular ways.

### Async

If you are running LangGraph in async workflows, you may want to create the nodes to be async by default.
For a walkthrough on how to do that, see [this documentation](https://github.com/langchain-ai/langgraph/blob/main/examples/async.ipynb)

### Streaming Tokens

Sometimes language models take a while to respond and you may want to stream tokens to end users.
For a guide on how to do this, see [this documentation](https://github.com/langchain-ai/langgraph/blob/main/examples/streaming-tokens.ipynb)

### Persistence

LangGraph comes with built-in persistence, allowing you to save the state of the graph at point and resume from there.
For a walkthrough on how to do that, see [this documentation](https://github.com/langchain-ai/langgraph/blob/main/examples/persistence.ipynb)

### Human-in-the-loop

LangGraph comes with built-in support for human-in-the-loop workflows. This is useful when you want to have a human review the current state before proceeding to a particular node.
For a walkthrough on how to do that, see [this documentation](https://github.com/langchain-ai/langgraph/blob/main/examples/human-in-the-loop.ipynb)

### Visualizing the graph

Agents you create with LangGraph can be complex. In order to make it easier to understand what is happening under the hood, we've added methods to print out and visualize the graph.
This can create both ascii art as well as pngs.
For a walkthrough on how to do that, see [this documentation](https://github.com/langchain-ai/langgraph/blob/main/examples/visualization.ipynb)

### "Time Travel"

With "time travel" functionality you can jump to any point in the graph execution, modify the state, and rerun from there.
This is useful for both debugging workflows, as well as end user-facing workflows to allow them to correct the state.
For a walkthrough on how to do that, see [this documentation](https://github.com/langchain-ai/langgraph/blob/main/examples/time-travel.ipynb)


## Примеры

### ChatAgentExecutor: with function calling

### Исполнитель чат-агента с возможностью вызывать функции

Пример приложения-исполнителя принимает на вход список сообщений и также возвращает список сообщений на выходе.
Состояние агента также представлено в виде списка сообщений.
Представленный пример использует вызов функций OpenAI.


- [Getting Started Notebook](https://github.com/langchain-ai/langgraph/blob/main/examples/chat_agent_executor_with_function_calling/base.ipynb). Базовый пример, демонстрирующий пошаговое создание приложения исполнителя агентов.
- [High Level Entrypoint](https://github.com/langchain-ai/langgraph/blob/main/examples/chat_agent_executor_with_function_calling/high-level.ipynb). Пример демонстрирует как можно использовать высокоуровневую точку входа для исполнителя чат-агента.

**Вариации примеров**

We also have a lot of examples highlighting how to slightly modify the base chat agent executor. These all build off the [getting started notebook](https://github.com/langchain-ai/langgraph/blob/main/examples/chat_agent_executor_with_function_calling/base.ipynb) so it is recommended you start with that first.

- [Human-in-the-loop](https://github.com/langchain-ai/langgraph/blob/main/examples/chat_agent_executor_with_function_calling/human-in-the-loop.ipynb). Пример демонстрирует как реализовать подход «человек-в-цикле».
- [Принудительный вызов инструмента](https://github.com/langchain-ai/langgraph/blob/main/examples/chat_agent_executor_with_function_calling/force-calling-a-tool-first.ipynb). Пример демонстрирует как всегда вызывать определенный инструмент в первую очередь.
- [Ответ в заданном формате](https://github.com/langchain-ai/langgraph/blob/main/examples/chat_agent_executor_with_function_calling/respond-in-format.ipynb). Пример демонстрирует, как принудительно получить ответ агента в заданном формате.
- [Динамический вывод результата использования инструмента](https://github.com/langchain-ai/langgraph/blob/main/examples/chat_agent_executor_with_function_calling/dynamically-returning-directly.ipynb). Пример демонстрирует, как агент может самостоятельно решать возвращать результат использования инструмента пользователю или нет.
- [Управление этапами работы агента](https://github.com/langchain-ai/langgraph/blob/main/examples/chat_agent_executor_with_function_calling/managing-agent-steps.ipynb). Пример демонстрирует, как можно более детально управлять промежуточными этапами работы агента.

### Исполнители агентов

Примеры приложений-исполнителей, использующих агенты LangChain.

- [Getting Started Notebook](https://github.com/langchain-ai/langgraph/blob/main/examples/agent_executor/base.ipynb). Базовый пример, демонстрирующий пошаговое создание приложения исполнителя агентов.
- [High Level Entrypoint](https://github.com/langchain-ai/langgraph/blob/main/examples/agent_executor/high-level.ipynb). Пример демонстрирует как можно использовать высокоуровневую точку входа для исполнителя чат-агента.

**Вариации примеров**

Примеры небольших изменений, которые можно сделать при разработке исполнителя чат-агента.
Приведенные вариации основаны на примере [Getting Started Notebook](https://github.com/langchain-ai/langgraph/blob/main/examples/agent_executor/base.ipynb).

- [Human-in-the-loop](https://github.com/langchain-ai/langgraph/blob/main/examples/agent_executor/human-in-the-loop.ipynb). Пример демонстрирует как реализовать подход «человек-в-цикле».
- [Принудительный вызов инструмента](https://github.com/langchain-ai/langgraph/blob/main/examples/agent_executor/force-calling-a-tool-first.ipynb). Пример демонстрирует как всегда вызывать определенный инструмент в первую очередь.
- [Управление этапами работы агента](https://github.com/langchain-ai/langgraph/blob/main/examples/agent_executor/managing-agent-steps.ipynb). Пример демонстрирует, как можно более детально управлять промежуточными этапами работы агента.

### Planning Agent Examples

The following notebooks implement agent architectures prototypical of the "plan-and-execute" style, where an LLM planner decomposes a user request into a program, an executor executes the program, and an LLM synthesizes a response (and/or dynamically replans) based on the program outputs.

- [Plan-and-execute](https://github.com/langchain-ai/langgraph/blob/main/examples/plan-and-execute/plan-and-execute.ipynb): a simple agent with a **planner** that generates a multi-step task list, an **executor** that invokes the tools in the plan, and a **replanner** that responds or generates an updated plan. Based on the [Plan-and-solve](https://arxiv.org/abs/2305.04091) paper by Wang, et. al.
- [Reasoning without Observation](https://github.com/langchain-ai/langgraph/blob/main/examples/rewoo/rewoo.ipynb): planner generates a task list whose observations are saved as **variables**. Variables can be used in subsequent tasks to reduce the need for further re-planning. Based on the [ReWOO](https://arxiv.org/abs/2305.18323) paper by Xu, et. al.
- [LLMCompiler](https://github.com/langchain-ai/langgraph/blob/main/examples/llm-compiler/LLMCompiler.ipynb): planner generates a **DAG** of tasks with variable responses. Tasks are **streamed** and executed eagerly to minimize tool execution runtime. Based on the [paper](https://arxiv.org/abs/2312.04511) by Kim, et. al.

### Reflection / Self-Critique

When output quality is a major concern, it's common to incorporate some combination of self-critique or reflection and external validation to refine your system's outputs. The following examples demonstrate research that implement this type of design.

- [Basic Reflection](./examples/reflection/reflection.ipynb): add a simple "reflect" step in your graph to prompt your system to revise its outputs.
- [Reflexion](./examples/reflexion/reflexion.ipynb): critique missing and superflous aspects of the agent's response to guide subsequent steps. Based on [Reflexion](https://arxiv.org/abs/2303.11366), by Shinn, et. al.
- [Language Agent Tree Search](./examples/lats/lats.ipynb): execute multiple agents in parallel, using reflection and environmental rewards to drive a Monte Carlo Tree Search. Based on [LATS](https://arxiv.org/abs/2310.04406), by Zhou, et. al.

### Multi-agent Examples
### Примеры с несколькими агентами

- [Совместная работа нескольких агентов](https://github.com/langchain-ai/langgraph/blob/main/examples/multi_agent/multi-agent-collaboration.ipynb). Пример демонстрирует как создать двух агентов, которые работают вместе для решения задачи.
- [Несколько агентов с «руководителем»](https://github.com/langchain-ai/langgraph/blob/main/examples/multi_agent/agent_supervisor.ipynb). Пример демонстрирует как организовать работу агентов используя LLM в роли «руководителя», который решает как распределять работу.
- [Иерархичные команды агентов](https://github.com/langchain-ai/langgraph/blob/main/examples/multi_agent/hierarchical_agent_teams.ipynb): пример демонстрирует как организовать «команды» агентов, которые будут взаимодействовать для решения задачи, в виде вложенных графов.

### Симуляция для оценки чат-бота

Оценка работы чат-бота в многоэтапных сценариях может вызывать трудности. Для решения таких задач вы можете использовать симуляции.

- [Оценка чат-бота с помощью симуляции взаимодействия нескольких агентов.](https://github.com/langchain-ai/langgraph/blob/main/examples/chatbot-simulation-evaluation/agent-simulation-evaluation.ipynb). В примере показано как симулировать диалог «виртуального пользователя» с чат-ботом.

### Асинхронная работа

При работе с асинхронными процессами вам может потребоваться создать с помощью GigaGraph граф с вершинами, которые будут асинхронными по умолчанию.
[Пример](https://github.com/langchain-ai/langgraph/blob/main/examples/async.ipynb).

- [Chat bot evaluation as multi-agent simulation](https://github.com/langchain-ai/langgraph/blob/main/examples/chatbot-simulation-evaluation/agent-simulation-evaluation.ipynb): how to simulate a dialogue between a "virtual user" and your chat bot
- [Evaluating over a dataset](./examples/chatbot-simulation-evaluation/langsmith-agent-simulation-evaluation.ipynb): benchmark your assistant over a LangSmith dataset, which tasks a simulated customer to red-team your chat bot.

Ответ модели может занимать продолжительное время и вам может потребоваться на лету отображать пользователям результат работы модели.
[Пример](https://github.com/langchain-ai/langgraph/blob/main/examples/streaming-tokens.ipynb).

### Устойчивость

GigaGraph позволяет сохранять состояние графа в определенный момент времени и потом возобновлять работу с этого состояния.
[Пример](https://github.com/langchain-ai/langgraph/blob/main/examples/persistence.ipynb).

### Человек-в-цикле

<<<<<<< HEAD
GigaGraph поддерживает процесс, при котором необходимо участие человека, проверяющего текущее состояние графа перед переходом к следующей вершине.
Пример такого подхода — в [документации](https://github.com/langchain-ai/langgraph/blob/main/examples/human-in-the-loop.ipynb).

## Справка
=======
## Documentation
>>>>>>> 11413705

GigaGraph предоставляет доступ к нескольким новым интерфейсам.

### StateGraph

Основная точка входа — класс `StateGraph`.

```python
from langgraph.graph import StateGraph
```

Класс ответственный за создание графа.
Этот граф параметризован объектом состояния, который он передает каждой вершине.

#### `__init__`

```python
    def __init__(self, schema: Type[Any]) -> None:
```

При создании графа нужно передать схему состояния.
Каждая вершина будет возращать операции для обновления этого состояния.
Операции могут либо задавать (SET) определенные атрибуты состояния (например, переписывать существующие значения), либо добавлять ()ADD данные к существующим атрибутам.
Будет операция задавать или добавлять данные, определяется аннотациями объекта состояния, который используется для создания графа.

Схему состояния рекомендуется задавать с помощью типизированного словаря: `from typing import TypedDict`

<<<<<<< HEAD
После создания схемы вы можете аннотировать атрибуты с помощью `from typing imoport Annotated`.
Сейчас поддерживается только одна аннотация — `import operator; operator.add`.
Аннотация указывает, что каждая вершина, которая возвращает этот атрибут добавляет новые данные к существующему значению.
=======
You can then annotate the different attributes using `from typing import Annotated`.
Currently, the only supported annotation is `import operator; operator.add`.
This annotation will make it so that any node that returns this attribute ADDS that new result to the existing value.
>>>>>>> 11413705

Пример состояния:

```python
from typing import TypedDict, Annotated, Union
from langchain_core.agents import AgentAction, AgentFinish
import operator


class AgentState(TypedDict):
   # Входная строка
   input: str
   # The outcome of a given call to the agent
   # Needs `None` as a valid type, since this is what this will start as
   # Результат вызова агента
   # Должен принимать `None` в качестве валидного типа, так как это начальное значение
   agent_outcome: Union[AgentAction, AgentFinish, None]
   # Список действий и соответвтующих шагов
   # Аннотация `operator.add` указывает что состояние должно дополняться (ADD) новыми данными,
   # а не перезаписываться
   intermediate_steps: Annotated[list[tuple[AgentAction, str]], operator.add]

```

Пример использования:

```python
# Инициализируйте StateGraph с помощью состояния AgentState
graph = StateGraph(AgentState)
# Создайте вершины и ребра
...
# Скомпилируйте граф
app = graph.compile()

# На вход должен передаваться словарь, так как состояние создано как TypedDict
inputs = {
   # Пример входный данныъ
   "input": "hi"
   # Предположим, что `agent_outcome` задается графом как некоторая точка
   # Передавать значение не нужно, по умолчанию оно будет None
   # Предположим, что граф со временем наполняет `intermediate_steps`
   # Передавать значение не нужно, по умолчанию список будет пустым
   # Список `intermediate_steps` будет представлен в виде пустого списка, а не None потому,
   # что он аннотирован с помощью `operator.add`
}
```

#### `.add_node`

```python
    def add_node(self, key: str, action: RunnableLike) -> None:
```

This method adds a node to the graph.
Добавляет вершину графа.
Принимает два параметра:

* `key` — Уникальная строка с названием вершины.
* `action` — действие, которое выполняется при вызове вершины. Выражается в виде функции или исполняемого интерфейса.

#### `.add_edge`

```python
    def add_edge(self, start_key: str, end_key: str) -> None:
```

Создает ребро графа, соединяющее начальную и конечную вершины.
Вывод начальной вершины передается в конечную.
Принимает два параметра:

- `start_key` — строка с названием начальной вершины. Название вершины должно быть зарегистрировано в графе.
- `end_key` — строка с названием конечной вершины. Название вершины должно быть зарегистрировано в графе.

#### `.add_conditional_edges`

```python
    def add_conditional_edges(
        self,
        start_key: str,
        condition: Callable[..., str],
        conditional_edge_mapping: Dict[str, str],
    ) -> None:
```

Создает условное ребро.
Позволяет задавать пути развития событий в зависимости от результата вызова начальной вершины.
Принимает три параметра:

- `start_key` — строка с названием начальной вершины. Название вершины должно быть зарегистрировано в графе.
- `condition` — функция, которая вызывается для определения пути развития событий. На вход принимает результат вызова начальной вершины. Возвращает строку, зарегистрированную в структуре `conditional_edge_mapping`, которая указывает в соответствии с каким ребром будут развиваться события.
- `conditional_edge_mapping` — структура (map) строка-строка. В качестве ключа задается название ребра, которое может вернуть `condition`. В качестве значения задается вершина, которые будет вызваны если `condition` вернет соответствующее название ребра.

#### `.set_entry_point`

```python
    def set_entry_point(self, key: str) -> None:
```
Точка входа в граф.
Задает вершину, которая будет вызвана в самом начале.
Принимает один параметр:

- `key` — название вершины, которую нужно вызывать в первую очередь.

#### `.set_conditional_entry_point`

```python
    def set_conditional_entry_point(
        self,
        condition: Callable[..., str],
        conditional_edge_mapping: Optional[Dict[str, str]] = None,
    ) -> None:
```

This method adds a conditional entry point.
What this means is that when the graph is called, it will call the `condition` Callable to decide what node to enter into first.

- `condition`: A function to call to decide what to do next. The input will be the input to the graph. It should return a string that is present in `conditional_edge_mapping` and represents the edge to take.
- `conditional_edge_mapping`: A mapping of string to string. The keys should be strings that may be returned by `condition`. The values should be the downstream node to call if that condition is returned.

#### `.set_finish_point`

```python
    def set_finish_point(self, key: str) -> None:
```

This is the exit point of the graph.
When this node is called, the results will be the final result from the graph.
It only has one argument:

Точка выхода из графа.
При вызове заданной вершины, результат ее работы будет итоговым для графа.
Принимает один параметр:

- `key` — название вершины, результат вызова который будет считаться итоговым результатом работы графа.

Вершину не нужно вызывать если на предыдущих шагах графа было создано ребро (условное или обычное) ведущее к зарезервированной вершине `END`.

### Graph

```python
from langgraph.graph import Graph

graph = Graph()
```

Класс предоставляет доступ к интерфейсу `StateGraph`, но отличается тем, что объект состояния не обновляется со временем, а класс передает все состояние целиком на каждом этапе.
Это означает, что данные, которые возвращаются в результате работы одной вершины, передаются на вход при вызове другой вершины в исходном состоянии.

### `END`

```python
from langgraph.graph import END
```

This is a special node representing the end of the graph.
This means that anything passed to this node will be the final output of the graph.
It can be used in two places:

Зарезервированная вершина указывающая на завершение работы графа.
Все данные, которые передаются вершине при вызове будут считаться результатом работы графа.
Вершину можно использовать в двух случая:

- В качестве ключа `end_key` в `add_edge`.
- В качестве значения в структуре `conditional_edge_mapping`, передаваемой `add_conditional_edges`.

## Готовые примеры

Представленные примеры содержат несколько методов, облегчающих работу с распространенными, готовыми графами и компонентами.

### ToolExecutor

```python
from langgraph.prebuilt import ToolExecutor
```

Вспомогательный класс для вызова инструментов.
В качестве параметров класс принимает список инструментов.

```python
tools = [...]
tool_executor = ToolExecutor(tools)
```

После инициализации класс дает доступ к [исполняемому интерфейсу](https://python.langchain.com/docs/expression_language/interface).
Используйте класс для вызова инструментов. Передайте [AgentAction](https://python.langchain.com/docs/modules/agents/concepts#agentaction) для автоматического определения подходящего инструмента и входных данных.

### chat_agent_executor.create_function_calling_executor

```python
from langgraph.prebuilt import chat_agent_executor
```

Вспомогательная функция для создания графа, который работает с генеративной моделью и может вызывать функции.
Для использования функции передайте на вход модель и список инструментов.
Модель должна поддерживать интерфейс вызова функций аналогичный OpenAI.

```python
from langchain_openai import ChatOpenAI
from langchain_community.tools.tavily_search import TavilySearchResults
from langgraph.prebuilt import chat_agent_executor
from langchain_core.messages import HumanMessage

tools = [TavilySearchResults(max_results=1)]
model = ChatOpenAI()

app = chat_agent_executor.create_function_calling_executor(model, tools)

inputs = {"messages": [HumanMessage(content="какая погода в саратове")]}
for s in app.stream(inputs):
    print(list(s.values())[0])
    print("----")
```

### chat_agent_executor.create_tool_calling_executor

```python
from langgraph.prebuilt import chat_agent_executor
```

This is a helper function for creating a graph that works with a chat model that utilizes tool calling.
Can be created by passing in a model and a list of tools.
The model must be one that supports OpenAI tool calling.

```python
from langchain_openai import ChatOpenAI
from langchain_community.tools.tavily_search import TavilySearchResults
from langgraph.prebuilt import chat_agent_executor
from langchain_core.messages import HumanMessage

tools = [TavilySearchResults(max_results=1)]
model = ChatOpenAI()

app = chat_agent_executor.create_tool_calling_executor(model, tools)

inputs = {"messages": [HumanMessage(content="what is the weather in sf")]}
for s in app.stream(inputs):
    print(list(s.values())[0])
    print("----")
```

### create_agent_executor

```python
from langgraph.prebuilt import create_agent_executor
```

Вспомогательная функция для работы с [агентами LangChain](https://python.langchain.com/docs/modules/agents/).
Для использования функции передайте на вход агента и список инструментов.

```python
from langgraph.prebuilt import create_agent_executor
from langchain_openai import ChatOpenAI
from langchain import hub
from langchain.agents import create_openai_functions_agent
from langchain_community.tools.tavily_search import TavilySearchResults

tools = [TavilySearchResults(max_results=1)]

# Подключите шаблон промпта. Вы можете выбрать любой шаблон
prompt = hub.pull("hwchase17/openai-functions-agent")

# Выберите модель, с которой будет работать агент
llm = ChatOpenAI(model="gpt-3.5-turbo-1106")

# Создайте агента OpenAI Functions
agent_runnable = create_openai_functions_agent(llm, tools, prompt)

app = create_agent_executor(agent_runnable, tools)

inputs = {"input": "what is the weather in sf", "chat_history": []}
for s in app.stream(inputs):
    print(list(s.values())[0])
    print("----")
```<|MERGE_RESOLUTION|>--- conflicted
+++ resolved
@@ -1,28 +1,14 @@
 # GigaGraph
 
-<<<<<<< HEAD
 ⚡ Разработка языковых агентов в виде графов ⚡
-=======
-[![Downloads](https://static.pepy.tech/badge/langgraph/month)](https://pepy.tech/project/langgraph)
-[![Open Issues](https://img.shields.io/github/issues-raw/langchain-ai/langgraph)](https://github.com/langchain-ai/langgraph/issues)
-[![](https://dcbadge.vercel.app/api/server/6adMQxSpJS?compact=true&style=flat)](https://discord.com/channels/1038097195422978059/1170024642245832774)
-
-⚡ Building language agents as graphs ⚡
->>>>>>> 11413705
 
 ## Описание
 
 GigaGraph — это библиотека, дающая возможность работать с LLM (большие языковые модели) для создания приложений, которые используют множество взаимодействующих цепочек (акторов) и сохраняют данные о состоянии.
 Так как в основе GigaGraph лежит [GigaChain](https://github.com/ai-forever/gigachain), предполагается совместное использование обоих библиотек.
 
-<<<<<<< HEAD
 Основной сценарий использования GigaGraph — добавление циклов в приложения с LLM. Для этого библиотека добавляет в [LangChain Expression Language](https://python.langchain.com/docs/expression_language/) возможность работать с множеством цепочек на каждой из итераций вычислительного цикла.
 Использование циклов позволяет реализовать поведение агента, когда приложению нужно многократно вызывать LLM и спрашивать, какое действие нужно выполнить следующим.
-=======
-The main use is for adding **cycles** to your LLM application.
-Crucially, LangGraph is NOT optimized for only **DAG** workflows.
-If you want to build a DAG, you should just use [LangChain Expression Language](https://python.langchain.com/docs/expression_language/).
->>>>>>> 11413705
 
 Следует отметить, что GigaGraph не предназначена для создания *DAG* (ориентированного ациклического графа).
 Для решения этой задачи используйте стандартные возможности LangChain Expression Language.
@@ -35,219 +21,10 @@
 pip install gigagraph
 ```
 
-<<<<<<< HEAD
 ## Быстрый старт
 
 Ниже приводится пример разработки агента, использующего несколько моделей и вызов функций.
 Агент отображает каждое свое состояние в виде отдельных сообщений в списке
-=======
-## Quick start
-
-One of the central concepts of LangGraph is state. Each graph execution creates a state that is passed between nodes in the graph as they execute, and each node updates this internal state with its return value after it executes. The way that the graph updates its internal state is defined by either the type of graph chosen or a custom function.
-
-State in LangGraph can be pretty general, but to keep things simpler to start, we'll show off an example where the graph's state is limited to a list of chat messages using the built-in `MessageGraph` class. This is convenient when using LangGraph with LangChain chat models because we can return chat model output directly.
-
-First, install the LangChain OpenAI integration package:
-
-```python
-pip install langchain_openai
-```
-
-We also need to export some environment variables:
-
-```shell
-export OPENAI_API_KEY=sk-...
-```
-
-And now we're ready! The graph below contains a single node called `"oracle"` that executes a chat model, then returns the result:
-
-```python
-from langchain_openai import ChatOpenAI
-from langchain_core.messages import HumanMessage
-from langgraph.graph import END, MessageGraph
-
-model = ChatOpenAI(temperature=0)
-
-graph = MessageGraph()
-
-graph.add_node("oracle", model)
-graph.add_edge("oracle", END)
-
-graph.set_entry_point("oracle")
-
-runnable = graph.compile()
-```
-
-Let's run it!
-
-```python
-runnable.invoke(HumanMessage("What is 1 + 1?"))
-```
-
-```
-[HumanMessage(content='What is 1 + 1?'), AIMessage(content='1 + 1 equals 2.')]
-```
-
-So what did we do here? Let's break it down step by step:
-
-1. First, we initialize our model and a `MessageGraph`.
-2. Next, we add a single node to the graph, called `"oracle"`, which simply calls the model with the given input.
-3. We add an edge from this `"oracle"` node to the special string `END`. This means that execution will end after current node.
-4. We set `"oracle"` as the entrypoint to the graph.
-5. We compile the graph, ensuring that no more modifications to it can be made.
-
-Then, when we execute the graph:
-
-1. LangGraph adds the input message to the internal state, then passes the state to the entrypoint node, `"oracle"`.
-2. The `"oracle"` node executes, invoking the chat model.
-3. The chat model returns an `AIMessage`. LangGraph adds this to the state.
-4. Execution progresses to the special `END` value and outputs the final state.
-
-And as a result, we get a list of two chat messages as output.
-
-### Interaction with LCEL
-
-As an aside for those already familiar with LangChain - `add_node` actually takes any function or runnable as input. In the above example, the model is used "as-is", but we could also have passed in a function:
-
-```python
-def call_oracle(messages: list):
-    return model.invoke(message)
-
-graph.add_node("oracle", call_oracle)
-```
-
-Just make sure you are mindful of the fact that the input to the runnable is the **entire current state**. So this will fail:
-
-```python
-# This will not work with MessageGraph!
-from langchain_core.prompts import ChatPromptTemplate, MessagesPlaceholder
-
-prompt = ChatPromptTemplate.from_messages([
-    ("system", "You are a helpful assistant named {name} who always speaks in pirate dialect"),
-    MessagesPlaceholder(variable_name="messages"),
-])
-
-chain = prompt | model
-
-# State is a list of messages, but our chain expects a dict input:
-#
-# { "name": some_string, "messages": [] }
-#
-# Therefore, the graph will throw an exception when it executes here.
-graph.add_node("oracle", chain)
-```
-
-## Conditional edges
-
-Now, let's move onto something a little bit less trivial. Because math can be difficult for LLMs, let's allow the LLM to conditionally call a `"multiply"` node using tool calling.
-
-We'll recreate our graph with an additional `"multiply"` that will take the result of the most recent message, if it is a tool call, and calculate the result.
-We'll also bind the calculator to the OpenAI model as a tool to allow the model to optionally use the tool necessary to respond to the current state:
-
-```python
-import json
-from langchain_core.messages import ToolMessage
-from langchain_core.tools import tool
-from langchain_core.utils.function_calling import convert_to_openai_tool
-
-@tool
-def multiply(first_number: int, second_number: int):
-    """Multiplies two numbers together."""
-    return first_number * second_number
-
-model = ChatOpenAI(temperature=0)
-model_with_tools = model.bind(tools=[convert_to_openai_tool(multiply)])
-
-graph = MessageGraph()
-
-def invoke_model(state: List[BaseMessage]):
-    return model_with_tools.invoke(state)
-
-graph.add_node("oracle", invoke_model)
-
-def invoke_tool(state: List[BaseMessage]):
-    tool_calls = state[-1].additional_kwargs.get("tool_calls", [])
-    multiply_call = None
-
-    for tool_call in tool_calls:
-        if tool_call.get("function").get("name") == "multiply":
-            multiply_call = tool_call
-
-    if multiply_call is None:
-        raise Exception("No adder input found.")
-
-    res = multiply.invoke(
-        json.loads(multiply_call.get("function").get("arguments"))
-    )
-
-    return ToolMessage(
-        tool_call_id=multiply_call.get("id"),
-        content=res
-    )
-
-graph.add_node("multiply", invoke_tool)
-
-graph.add_edge("multiply", END)
-
-graph.set_entry_point("oracle")
-```
-
-Now let's think - what do we want to have happen?
-
-- If the `"oracle"` node returns a message expecting a tool call, we want to execute the `"multiply"` node
-- If not, we can just end execution
-
-We can achieve this using **conditional edges**, which routes execution to a node based on the current state using a function.
-
-Here's what that looks like:
-
-```python
-def router(state: List[BaseMessage]):
-    tool_calls = state[-1].additional_kwargs.get("tool_calls", [])
-    if len(tool_calls):
-        return "multiply"
-    else:
-        return "end"
-
-graph.add_conditional_edges("oracle", router, {
-    "multiply": "multiply",
-    "end": END,
-})
-```
-
-If the model output contains a tool call, we move to the `"multiply"` node. Otherwise, we end.
-
-Great! Now all that's left is to compile the graph and try it out. Math-related questions are routed to the calculator tool:
-
-```python
-runnable = graph.compile()
-
-runnable.invoke(HumanMessage("What is 123 * 456?"))
-```
-
-```
-
-[HumanMessage(content='What is 123 * 456?'),
- AIMessage(content='', additional_kwargs={'tool_calls': [{'id': 'call_OPbdlm8Ih1mNOObGf3tMcNgb', 'function': {'arguments': '{"first_number":123,"second_number":456}', 'name': 'multiply'}, 'type': 'function'}]}),
- ToolMessage(content='56088', tool_call_id='call_OPbdlm8Ih1mNOObGf3tMcNgb')]
-```
-
-While conversational responses are outputted directly:
-
-```python
-runnable.invoke(HumanMessage("What is your name?"))
-```
-
-```
-[HumanMessage(content='What is your name?'),
- AIMessage(content='My name is Assistant. How can I assist you today?')]
-```
-
-## Cycles
-
-Now, let's go over a more general example with a cycle. We will recreate the `AgentExecutor` class from LangChain. The agent itself will use chat models and function calling.
-This agent will represent all its state as a list of messages.
->>>>>>> 11413705
 
 Для работы агента потребуется установить некоторые пакеты LangChain и использовать в качестве демонстрации сервис [Tavily](https://app.tavily.com/sign-in):
 
@@ -255,11 +32,7 @@
 pip install -U langchain langchain_openai tavily-python
 ```
 
-<<<<<<< HEAD
 Также для доступа к OpenAI и Tavily API понадобится задать переменные среды:
-=======
-We also need to export some additional environment variables for OpenAI and Tavily API access.
->>>>>>> 11413705
 
 ```shell
 export OPENAI_API_KEY=sk-...
@@ -279,12 +52,6 @@
 В качестве примера в этом разделе используется поиск, встроенный в Tavily, но вы также можете использовать собственные инструменты.
 Подробнее об том как создавать свои инструменты — в [документации](https://python.langchain.com/docs/modules/agents/tools/custom_tools).
 
-<<<<<<< HEAD
-=======
-As above, we will first define the tools we want to use.
-For this simple example, we will use a built-in search tool via Tavily.
-However, it is really easy to create your own tools - see documentation [here](https://python.langchain.com/docs/modules/agents/tools/custom_tools) on how to do that.
->>>>>>> 11413705
 
 ```python
 from langchain_community.tools.tavily_search import TavilySearchResults
@@ -292,14 +59,8 @@
 tools = [TavilySearchResults(max_results=1)]
 ```
 
-<<<<<<< HEAD
 Оберните инструменты в GigaGraph `ToolExecutor` — класс, который принимает объекты запуска инструмента `ToolInvocation`, вызывает инструмент и возвращает ответ.
 Объект `ToolInvocation` — произвольный класс с атрибутами `tool` и `tool_input`.
-=======
-We can now wrap these tools in a simple LangGraph `ToolExecutor`.
-This class receives `ToolInvocation` objects, calls that tool, and returns the output.
-`ToolInvocation` is any class with `tool` and `tool_input` attributes.
->>>>>>> 11413705
 
 ```python
 from langgraph.prebuilt import ToolExecutor
@@ -309,17 +70,12 @@
 
 ### Задайте модель
 
-<<<<<<< HEAD
 Подключите модель, которую будет использовать приложение.
 Для демонстрации в описываемом примере модель должна:
 
 * поддерживать списки сообщений. Каждое свое состояние агент будет возвращать в виде сообщений, поэтому модель должна хорошо работать со списками сообщений.
 * предоставлять интерфейсы вызова функций, аналогичные моделям OpenAI.
 
-=======
-Now we need to load the chat model we want to use.
-This time, we'll use the older function calling interface. This walkthrough will use OpenAI, but we can choose any model that supports OpenAI function calling.
->>>>>>> 11413705
 
 ```python
 from langchain_openai import ChatOpenAI
@@ -341,7 +97,6 @@
 
 ### Определите состояние агента
 
-<<<<<<< HEAD
 Основным графом `gigagraph` является `StatefulGraph`.
 Этот граф параметризован объектом состояния, который он передает каждой вершине.
 В свою очередь каждая вершина возвращает операции для обновления состояния.
@@ -352,17 +107,6 @@
 Поэтому нужно чтобы каждая вершина добавляла сообщения в список.
 
 Для этого используйте `TypedDict` с одним ключом (`messages`) и аннотацией, указывающей на то, что в атрибут `messages` можно только добавлять данные.
-=======
-This time, we'll use the more general `StateGraph`.
-This graph is parameterized by a state object that it passes around to each node.
-Remember that each node then returns operations to update that state.
-These operations can either SET specific attributes on the state (e.g. overwrite the existing values) or ADD to the existing attribute.
-Whether to set or add is denoted by annotating the state object you construct the graph with.
-
-For this example, the state we will track will just be a list of messages.
-We want each node to just add messages to that list.
-Therefore, we will use a `TypedDict` with one key (`messages`) and annotate it so that the `messages` attribute is always added to with the second parameter (`operator.add`).
->>>>>>> 11413705
 
 ```python
 from typing import TypedDict, Annotated, Sequence
@@ -374,18 +118,11 @@
     messages: Annotated[Sequence[BaseMessage], operator.add]
 ```
 
-<<<<<<< HEAD
 ### Определите вершины графа
 
 Теперь нужно определить несколько разных вершин графа.
 В `langgraph` вершина может быть представлена в виде функции или [исполняемого интерфейса](https://python.langchain.com/docs/expression_language/).
 Для описываемого примера понадобятся две основных вершины:
-=======
-You can think of the `MessageGraph` used in the initial example as a preconfigured version of this graph, where the state is directly an array of messages,
-and the update step is always to append the returned values of a node to the internal state.
-
-### Define the nodes
->>>>>>> 11413705
 
 * Агент, который принимает решения когда и какие действия нужно выполнять.
 * Функция для вызова инструментов. Если агент решает совершить действие, эта вершина его выполнит.
@@ -672,11 +409,8 @@
 
 Используйте библиотеку если вам нужна поддержка циклов.
 
-<<<<<<< HEAD
 Если обычной работы с цепочками для решения ваших задач достаточно, используйте основные возможности [LangChain Expression Language](https://python.langchain.com/docs/expression_language/).
 
-=======
->>>>>>> 11413705
 ## How-to Guides
 
 These guides show how to use LangGraph in particular ways.
@@ -801,14 +535,10 @@
 
 ### Человек-в-цикле
 
-<<<<<<< HEAD
 GigaGraph поддерживает процесс, при котором необходимо участие человека, проверяющего текущее состояние графа перед переходом к следующей вершине.
 Пример такого подхода — в [документации](https://github.com/langchain-ai/langgraph/blob/main/examples/human-in-the-loop.ipynb).
 
 ## Справка
-=======
-## Documentation
->>>>>>> 11413705
 
 GigaGraph предоставляет доступ к нескольким новым интерфейсам.
 
@@ -836,15 +566,9 @@
 
 Схему состояния рекомендуется задавать с помощью типизированного словаря: `from typing import TypedDict`
 
-<<<<<<< HEAD
 После создания схемы вы можете аннотировать атрибуты с помощью `from typing imoport Annotated`.
 Сейчас поддерживается только одна аннотация — `import operator; operator.add`.
 Аннотация указывает, что каждая вершина, которая возвращает этот атрибут добавляет новые данные к существующему значению.
-=======
-You can then annotate the different attributes using `from typing import Annotated`.
-Currently, the only supported annotation is `import operator; operator.add`.
-This annotation will make it so that any node that returns this attribute ADDS that new result to the existing value.
->>>>>>> 11413705
 
 Пример состояния:
 
