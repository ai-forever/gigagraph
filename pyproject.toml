--- conflicted
+++ resolved
@@ -1,11 +1,6 @@
 [tool.poetry]
-<<<<<<< HEAD
 name = "gigagraph"
-version = "0.0.37"
-=======
-name = "langgraph"
 version = "0.0.38"
->>>>>>> 49cced4f
 description = "langgraph"
 authors = []
 license = "MIT"
