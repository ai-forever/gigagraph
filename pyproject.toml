[tool.poetry]
<<<<<<< HEAD
name = "gigagraph"
version = "0.0.26"
description = "gigagraph"
=======
name = "langgraph"
version = "0.0.34"
description = "langgraph"
>>>>>>> 11413705
authors = []
license = "MIT"
readme = "README.md"
repository = "https://github.com/ai-forever/gigagraph"
packages = [
    {include = "langgraph"}
]

[tool.poetry.dependencies]
python = ">=3.9.0,<4.0"
<<<<<<< HEAD
gigachain_core = "^0.1.28"
=======
langchain-core = "^0.1.38"
>>>>>>> 11413705


[tool.poetry.group.test.dependencies]
# The only dependencies that should be added are
# dependencies used for running tests (e.g., pytest, freezegun, response).
# Any dependencies that do not meet that criteria will be removed.
pytest = "^7.3.0"
pytest-cov = "^4.0.0"
pytest-dotenv = "^0.5.2"
pytest-asyncio = "^0.20.3"
pytest-mock  = "^3.10.0"
syrupy = "^4.0.2"
httpx = "^0.26.0"
pytest-watcher = "^0.4.1"
gigachain = "^0.1.0"
aiosqlite = "^0.19.0"
grandalf = "^0.8"

[tool.poetry.group.lint.dependencies]
ruff = "^0.1.4"

[tool.poetry.group.typing.dependencies]
mypy = "^1.6.0"

[tool.poetry.group.dev]
optional = true

[tool.poetry.group.dev.dependencies]
jupyter = "^1.0.0"
gigachain = "^0.1.0"
langchainhub = "^0.1.14"
gigachain-openai = "^0.0.5"

[tool.ruff]
select = [ "E", "F", "I" ]
ignore = [ "E501" ]

[tool.mypy]
ignore_missing_imports = "True"
disallow_untyped_defs = "True"
exclude = ["notebooks", "examples", "example_data"]

[tool.coverage.run]
omit = ["tests/*"]

[tool.pytest-watcher]
now = true
delay = 0.1
runner_args = ["-x", "--ff", "-vv", "--snapshot-update"]
patterns = ["*.py"]

[build-system]
requires = ["poetry-core>=1.0.0"]
build-backend = "poetry.core.masonry.api"

[tool.pytest.ini_options]
asyncio_mode = "auto"
# --strict-markers will raise errors on unknown marks.
# https://docs.pytest.org/en/7.1.x/how-to/mark.html#raising-errors-on-unknown-marks
#
# https://docs.pytest.org/en/7.1.x/reference/reference.html
# --strict-config       any warnings encountered while parsing the `pytest`
#                       section of the configuration file raise errors.
#
# https://github.com/tophat/syrupy
# --snapshot-warn-unused    Prints a warning on unused snapshots rather than fail the test suite.
addopts = "--full-trace --strict-markers --strict-config --durations=5 --snapshot-warn-unused"
# Registering custom markers.
# https://docs.pytest.org/en/7.1.x/example/markers.html#registering-markers<|MERGE_RESOLUTION|>--- conflicted
+++ resolved
@@ -1,13 +1,7 @@
 [tool.poetry]
-<<<<<<< HEAD
 name = "gigagraph"
-version = "0.0.26"
+version = "0.0.34"
 description = "gigagraph"
-=======
-name = "langgraph"
-version = "0.0.34"
-description = "langgraph"
->>>>>>> 11413705
 authors = []
 license = "MIT"
 readme = "README.md"
@@ -18,11 +12,7 @@
 
 [tool.poetry.dependencies]
 python = ">=3.9.0,<4.0"
-<<<<<<< HEAD
-gigachain_core = "^0.1.28"
-=======
-langchain-core = "^0.1.38"
->>>>>>> 11413705
+gigachain-core = "^0.1.38"
 
 
 [tool.poetry.group.test.dependencies]
